--- conflicted
+++ resolved
@@ -1,6 +1,6 @@
 [project]
 name = "pySigma"
-version = "0.11.23"
+version = "1.0.0"
 license = "LGPL-2.1-only"
 description = "Sigma rule processing and conversion tools"
 authors = [
@@ -32,11 +32,7 @@
 packaging = "^25.0"
 pyparsing = "^3.2"
 pyyaml = "^6.0"
-<<<<<<< HEAD
 requests = "^2.32"
-=======
-requests = "^2.31"
->>>>>>> 339b222f
 jinja2 = "^3.1.6"
 
 [tool.poetry.group.dev.dependencies]
