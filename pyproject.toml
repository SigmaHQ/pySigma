[tool.poetry]
name = "pySigma"
<<<<<<< HEAD
version = "0.8.12"
=======
version = "0.9.0"
>>>>>>> 1854d7f4
license = "LGPL-2.1-only"
description = "Sigma rule processing and conversion tools"
authors = ["Thomas Patzke <thomas@patzke.org>"]
readme = "README.md"
repository = "https://github.com/SigmaHQ/pySigma"
classifiers = [
    "Development Status :: 4 - Beta",
    "Intended Audience :: Developers",
    "License :: OSI Approved :: GNU Lesser General Public License v2 (LGPLv2)",
    "Programming Language :: Python :: 3.8",
    "Programming Language :: Python :: 3.9",
    "Programming Language :: Python :: 3.10",
    "Topic :: Security"
]
packages = [
    { include = "sigma" }
]

[tool.poetry.dependencies]
python = "^3.8"
pyyaml = "^6.0"
pyparsing = "^3.0.7"
requests = "^2.28.1"
packaging = "^22.0"

[tool.poetry.dev-dependencies]
pytest = "^6.2.2"
pytest-cov = "^2.11.1"
pytest-mypy = "^0.6.2"
pylint = "^2.15.7"
Sphinx = "^4.2.0"
mypy = "^0.931"

[build-system]
requires = ["poetry-core>=1.0.0"]
build-backend = "poetry.core.masonry.api"<|MERGE_RESOLUTION|>--- conflicted
+++ resolved
@@ -1,10 +1,6 @@
 [tool.poetry]
 name = "pySigma"
-<<<<<<< HEAD
-version = "0.8.12"
-=======
 version = "0.9.0"
->>>>>>> 1854d7f4
 license = "LGPL-2.1-only"
 description = "Sigma rule processing and conversion tools"
 authors = ["Thomas Patzke <thomas@patzke.org>"]
