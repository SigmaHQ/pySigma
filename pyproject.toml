[project]
name = "pySigma"
version = "1.0.0"
license = "LGPL-2.1-only"
description = "Sigma rule processing and conversion tools"
authors = [
  { name = "Thomas Patzke", email = "thomas@patzke.org" },
]
readme = "README.md"
repository = "https://github.com/SigmaHQ/pySigma"
classifiers = [
    "Development Status :: 4 - Beta",
    "Intended Audience :: Developers",
    "License :: OSI Approved :: GNU Lesser General Public License v2 (LGPLv2)",
    "Programming Language :: Python :: 3.9",
    "Programming Language :: Python :: 3.10",
    "Programming Language :: Python :: 3.11",
    "Programming Language :: Python :: 3.12",
    "Topic :: Security"
]

[project.urls]
Repository = "https://github.com/SigmaHQ/pySigma"

[tool.poetry]
packages = [
    { include = "sigma" }
]

[tool.poetry.dependencies]
python = "^3.9"
packaging = "^25.0"
pyparsing = "^3.2"
pyyaml = "^6.0"
<<<<<<< HEAD
requests = "^2.32"
jinja2 = "^3.1.6"

[tool.poetry.group.dev.dependencies]
black = "^24.1"
mypy = "^1.16"
pip = "^25.1"
pre-commit = "^4.2"
pylint = "^3.3"
pytest = "^8.4"
pytest-cov = "^6.2"
pytest-mypy = "^1.0"
Sphinx = "^7.4" # 8.0 is not compatible with Python 3.9
=======
requests = "^2.31"
jinja2 = "^3.1"
types-pyyaml = "^6.0.12.20240917"

[tool.poetry.group.dev.dependencies]
black = "^24.4.2"
mypy = "^1.13.0"
pip = "^24.2"
pre-commit = "^3.5"
pylint = "^3.0"
pytest = "^8.0"
pytest-cov = "^4.1"
Sphinx = "^7.1"
>>>>>>> 67be64ca
defusedxml = "^0.7"
types-requests = "^2.32.0.20250306"

[tool.black]
line-length = 100

[build-system]
requires = ["poetry-core>=2.1.0"]
build-backend = "poetry.core.masonry.api"

[tool.pytest.ini_options]
filterwarnings = ["ignore::DeprecationWarning"]
markers = ["online"]<|MERGE_RESOLUTION|>--- conflicted
+++ resolved
@@ -32,9 +32,9 @@
 packaging = "^25.0"
 pyparsing = "^3.2"
 pyyaml = "^6.0"
-<<<<<<< HEAD
 requests = "^2.32"
 jinja2 = "^3.1.6"
+types-pyyaml = "^6.0.12.20240917"
 
 [tool.poetry.group.dev.dependencies]
 black = "^24.1"
@@ -46,21 +46,6 @@
 pytest-cov = "^6.2"
 pytest-mypy = "^1.0"
 Sphinx = "^7.4" # 8.0 is not compatible with Python 3.9
-=======
-requests = "^2.31"
-jinja2 = "^3.1"
-types-pyyaml = "^6.0.12.20240917"
-
-[tool.poetry.group.dev.dependencies]
-black = "^24.4.2"
-mypy = "^1.13.0"
-pip = "^24.2"
-pre-commit = "^3.5"
-pylint = "^3.0"
-pytest = "^8.0"
-pytest-cov = "^4.1"
-Sphinx = "^7.1"
->>>>>>> 67be64ca
 defusedxml = "^0.7"
 types-requests = "^2.32.0.20250306"
 
