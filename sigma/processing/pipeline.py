--- conflicted
+++ resolved
@@ -33,11 +33,12 @@
     field_name_conditions,
     FieldNameProcessingCondition,
 )
-<<<<<<< HEAD
-from sigma.exceptions import SigmaConfigurationError, SigmaPipelineConditionError, SigmaTypeError
-=======
-from sigma.exceptions import SigmaConfigurationError, SigmaTypeError, SigmaPipelineParsingError
->>>>>>> 7e65b812
+from sigma.exceptions import (
+    SigmaConfigurationError,
+    SigmaPipelineConditionError,
+    SigmaTypeError,
+    SigmaPipelineParsingError,
+)
 import yaml
 
 from sigma.types import SigmaFieldReference, SigmaType
