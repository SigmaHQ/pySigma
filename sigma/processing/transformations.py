--- conflicted
+++ resolved
@@ -967,7 +967,24 @@
 
 
 @dataclass
-<<<<<<< HEAD
+class SetCustomAttributeTransformation(Transformation):
+    """
+    Sets an arbitrary custom attribute on a rule, that can be used by a backend during processing.
+    """
+
+    attribute: str
+    value: Any
+
+    def apply(
+        self,
+        pipeline: "sigma.processing.pipeline.ProcessingPipeline",
+        rule: Union[SigmaRule, SigmaCorrelationRule],
+    ) -> None:
+        super().apply(pipeline, rule)
+        rule.custom_attributes[self.attribute] = self.value
+
+
+@dataclass
 class NestedProcessingTransformation(Transformation):
     """Executes a nested processing pipeline as transformation. Main purpose is to apply a
     whole set of transformations that match the given conditions of the enclosng processing item.
@@ -997,15 +1014,6 @@
             raise SigmaConfigurationError(
                 "Nested processing transformation requires an 'items' key."
             )
-=======
-class SetCustomAttributeTransformation(Transformation):
-    """
-    Sets an arbitrary custom attribute on a rule, that can be used by a backend during processing.
-    """
-
-    attribute: str
-    value: Any
->>>>>>> 73dbcb29
 
     def apply(
         self,
@@ -1013,16 +1021,12 @@
         rule: Union[SigmaRule, SigmaCorrelationRule],
     ) -> None:
         super().apply(pipeline, rule)
-<<<<<<< HEAD
         self._nested_pipeline.apply(rule)
         pipeline.applied.extend(self._nested_pipeline.applied)
         pipeline.applied_ids.update(self._nested_pipeline.applied_ids)
         pipeline.field_name_applied_ids.update(self._nested_pipeline.field_name_applied_ids)
         pipeline.field_mappings.merge(self._nested_pipeline.field_mappings)
         pipeline.state.update(self._nested_pipeline.state)
-=======
-        rule.custom_attributes[self.attribute] = self.value
->>>>>>> 73dbcb29
 
 
 transformations: Dict[str, Transformation] = {
@@ -1048,9 +1052,6 @@
     "convert_type": ConvertTypeTransformation,
     "rule_failure": RuleFailureTransformation,
     "detection_item_failure": DetectionItemFailureTransformation,
-<<<<<<< HEAD
+    "set_custom_attribute": SetCustomAttributeTransformation,
     "nest": NestedProcessingTransformation,
-=======
-    "set_custom_attribute": SetCustomAttributeTransformation,
->>>>>>> 73dbcb29
 }