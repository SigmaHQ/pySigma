--- conflicted
+++ resolved
@@ -31,13 +31,6 @@
     from sigma.processing.pipeline import ProcessingItemBase
 
 # Type alias for plain detection types
-<<<<<<< HEAD
-SigmaDetectionPlainList = list[Union[str, int, float, bool, None]]
-SigmaDetectionPlainDict = dict[str, Union[str, int, float, bool, SigmaDetectionPlainList, None]]
-SigmaDetectionPlainTypes = Union[
-    SigmaDetectionPlainDict, SigmaDetectionPlainList, str, int, float, bool, None
-]
-=======
 # SigmaPlainValue = Union[str, int, float, bool, None]
 # SigmaDetectionPlainList = list[SigmaPlainValue]
 # SigmaDetectionPlainDict = dict[str, Union[SigmaPlainValue, SigmaDetectionPlainList]]
@@ -49,7 +42,6 @@
 #     list[SigmaPlainValue],
 # ]
 SigmaDetectionPlainTypes = Union[dict[str, Any], list[Any], str, int, float, bool, None]
->>>>>>> f284ca23
 
 
 @dataclass
@@ -384,84 +376,6 @@
                 raise sigma_exceptions.SigmaDetectionError(
                     "Detection is empty after conversion to plain data type", source=self.source
                 )
-<<<<<<< HEAD
-            elif detection_items_types == {dict}:  # only dict's, merge them together
-                merged_dict: SigmaDetectionPlainDict = dict()
-                # The following double loop (the second one is no real one, as it operates on a
-                # single element dict) merges keys (not fields!) into the merged dict.
-                for detection_item_converted in cast(
-                    "list[SigmaDetectionPlainDict]", detection_items
-                ):
-                    for k, v in detection_item_converted.items():
-                        if k not in merged_dict:  # key doesn't exists in merged dict: just add
-                            merged_dict[k] = v
-                        else:  # key collision, now things get complicated...
-                            if "|all" in k:  # key contains 'all' modifier
-                                mk = merged_dict[k]
-                                if not isinstance(
-                                    mk, list
-                                ):  # make list from existing all-modified value if it's a plain value
-                                    merged_dict[k] = [mk]
-                                mkl = cast(
-                                    "SigmaDetectionPlainList", merged_dict[k]
-                                )  # existing value is a list
-
-                                if isinstance(v, list):  # merging two and-linked lists is possible
-                                    mkl.extend(v)
-                                else:
-                                    mkl.append(v)
-                            else:  # key collision without all modifier: trying to merge both keys into one and-linked key
-                                ev = merged_dict[k]  # already existing value
-
-                                # Value normalization: extract value from single-valued lists
-                                if isinstance(ev, list) and len(ev) == 1:
-                                    ev = ev[0]
-                                if isinstance(v, list) and len(v) == 1:
-                                    v = v[0]
-
-                                # Still lists? Merging lists is not allowed
-                                if isinstance(ev, list) or isinstance(v, list):
-                                    raise sigma_exceptions.SigmaValueError(
-                                        f"Can't merge value lists '{k}' into one item due to different logical linking.",
-                                        source=self.source,
-                                    )
-
-                                vs = [ev, v]  # The new merged value
-
-                                ak = k + "|all"
-                                if (
-                                    ak in merged_dict
-                                ):  # 'all' key already exist, append to this key if possible
-                                    mak = merged_dict[ak]
-                                    if not isinstance(
-                                        mak, list
-                                    ):  # ensure that existing 'all' key is a list
-                                        merged_dict[ak] = [mak]
-                                    makl = cast("SigmaDetectionPlainList", merged_dict[ak])
-                                    makl.extend(vs)
-                                else:  # create new 'all' key from both existing keys
-                                    merged_dict[ak] = vs
-                                del merged_dict[k]
-
-                return {
-                    k: (v[0] if isinstance(v, list) and len(v) == 1 else v)
-                    for k, v in merged_dict.items()
-                }
-            else:  # only lists and plain values, merge them into one list
-                merged_list: SigmaDetectionPlainList = list()
-                for detection_item_converted_list in cast(
-                    "SigmaDetectionPlainList", detection_items
-                ):
-                    if isinstance(
-                        detection_item_converted_list, list
-                    ):  # if item is a list, extend result list with it.
-                        merged_list.extend(detection_item_converted_list)
-                    else:
-                        merged_list.append(
-                            detection_item_converted_list
-                        )  # if item is a plain value, append it to list
-                return merged_list
-=======
             if len(detection_items) == 1:  # Only one detection item? Return it as result.
                 return detection_items[0]
             else:  # More than one detection item, it depends now on the types
@@ -550,7 +464,6 @@
                                 detection_item_converted_list
                             )  # if item is a plain value, append it to list
                     return merged_list
->>>>>>> f284ca23
 
     def postprocess(
         self,
