--- conflicted
+++ resolved
@@ -67,23 +67,17 @@
 
 
 @dataclass
-<<<<<<< HEAD
-class TitleLengthIssue(SigmaValidationIssue):
-    description: ClassVar[str] = "Rule has a title longer than 100 characters"
-    severity: ClassVar[SigmaValidationIssueSeverity] = SigmaValidationIssueSeverity.MEDIUM
-=======
-class TitleLengthsigmahqIssue(SigmaValidationIssue):
+class TitleLengthSigmaHQIssue(SigmaValidationIssue):
     description = "Rule has a title longer than 110 characters"
     severity = SigmaValidationIssueSeverity.MEDIUM
->>>>>>> 64dce20d
-
-
-class TitleLengthsigmahqValidator(SigmaRuleValidator):
+
+
+class TitleLengthSigmaHQValidator(SigmaRuleValidator):
     """Checks if rule has a title length longer than 110."""
 
-    def validate(self, rule: SigmaRule) -> List[SigmaValidationIssue]:
+    def validate(self, rule: SigmaRule) -> List[TitleLengthSigmaHQIssue]:
         if len(rule.title) > 110:
-            return [TitleLengthsigmahqIssue([rule])]
+            return [TitleLengthSigmaHQIssue([rule])]
         else:
             return []
 
