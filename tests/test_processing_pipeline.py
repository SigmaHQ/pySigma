import pytest
from dataclasses import dataclass
<<<<<<< HEAD
=======
import re
from textwrap import dedent
from sigma.processing.condition_expressions import ConditionAND, ConditionIdentifier, ConditionNOT
>>>>>>> 30660ed4
from sigma.processing.finalization import ConcatenateQueriesFinalizer, JSONFinalizer
from sigma.processing.pipeline import (
    ProcessingPipeline,
    ProcessingItem,
    QueryPostprocessingItem,
    SigmaPipelineParsingError,
)
from sigma.processing.transformations import transformations
from sigma.processing.conditions import (
    DetectionItemProcessingItemAppliedCondition,
    FieldNameProcessingCondition,
    field_name_conditions,
    IncludeFieldCondition,
    LogsourceCondition,
    rule_conditions,
    RuleProcessingCondition,
    detection_item_conditions,
    DetectionItemProcessingCondition,
    FieldNameProcessingItemAppliedCondition,
)
from sigma.processing.postprocessing import EmbedQueryTransformation
from sigma.processing.transformations import (
    SetStateTransformation,
    Transformation,
    FieldMappingTransformation,
    AddFieldnamePrefixTransformation,
    FieldFunctionTransformation,
)
from sigma.rule import SigmaRule, SigmaDetectionItem
from sigma.exceptions import SigmaConfigurationError, SigmaPipelineConditionError, SigmaTypeError
from sigma.types import SigmaString


@dataclass
class RuleConditionTrue(RuleProcessingCondition):
    dummy: str

    def match(self, rule: SigmaRule) -> bool:
        return True


@dataclass
class RuleConditionFalse(RuleProcessingCondition):
    dummy: str

    def match(self, rule: SigmaRule) -> bool:
        return False


@dataclass
class DetectionItemConditionTrue(DetectionItemProcessingCondition):
    dummy: str

    def match(self, detection_item: SigmaDetectionItem) -> bool:
        return True


@dataclass
class DetectionItemConditionFalse(DetectionItemProcessingCondition):
    dummy: str

    def match(self, detection_item: SigmaDetectionItem) -> bool:
        return False


@dataclass
class FieldNameConditionTrue(FieldNameProcessingCondition):
    dummy: str

    def match_field_name(self, pipeline: ProcessingPipeline, field_name: str) -> bool:
        return True


@dataclass
class FieldNameConditionFalse(FieldNameProcessingCondition):
    dummy: str

    def match_field_name(self, pipeline: ProcessingPipeline, field_name: str) -> bool:
        return False


@dataclass
class TransformationPrepend(Transformation):
    s: str

    def apply(self, rule: SigmaRule) -> SigmaRule:
        super().apply(rule)
        rule.title = self.s + rule.title
        return rule


@dataclass
class TransformationAppend(Transformation):
    s: str

    def apply(self, rule: SigmaRule) -> SigmaRule:
        super().apply(rule)
        rule.title += self.s
        return rule


@pytest.fixture(autouse=True)
def inject_test_classes(monkeypatch):
    monkeypatch.setitem(rule_conditions, "true", RuleConditionTrue)
    monkeypatch.setitem(rule_conditions, "false", RuleConditionFalse)
    monkeypatch.setitem(detection_item_conditions, "true", DetectionItemConditionTrue)
    monkeypatch.setitem(detection_item_conditions, "false", DetectionItemConditionFalse)
    monkeypatch.setitem(field_name_conditions, "true", FieldNameConditionTrue)
    monkeypatch.setitem(field_name_conditions, "false", FieldNameConditionFalse)
    monkeypatch.setitem(transformations, "prepend", TransformationPrepend)
    monkeypatch.setitem(transformations, "append", TransformationAppend)


@pytest.fixture
def sigma_rule():
    return SigmaRule.from_dict(
        {
            "title": "Test",
            "logsource": {"category": "test"},
            "detection": {
                "test": {"field": "value"},
                "condition": "test",
            },
        }
    )


@pytest.fixture
def detection_item():
    return SigmaDetectionItem("field", [], [SigmaString("value")])


@pytest.fixture
def processing_item_dict():
    return {
        "id": "test",
        "rule_conditions": [
            {"type": "true", "dummy": "test-true"},
            {"type": "false", "dummy": "test-false"},
        ],
        "rule_cond_op": "or",
        "detection_item_conditions": [
            {"type": "true", "dummy": "test-true"},
            {"type": "false", "dummy": "test-false"},
        ],
        "detection_item_cond_op": "or",
        "field_name_conditions": [
            {"type": "true", "dummy": "test-true"},
            {"type": "false", "dummy": "test-false"},
        ],
        "field_name_cond_op": "or",
        "type": "append",
        "s": "Test",
    }


@pytest.fixture
def processing_item_with_condition_expr_dict():
    return {
        "id": "test",
        "rule_conditions": {
            "cond1": {"type": "true", "dummy": "test-true"},
            "cond2": {"type": "false", "dummy": "test-false"},
        },
        "rule_cond_expr": "cond1 and not cond2",
        "detection_item_conditions": {
            "cond1": {"type": "true", "dummy": "test-true"},
            "cond2": {"type": "false", "dummy": "test-false"},
        },
        "detection_item_cond_expr": "cond1 and not cond2",
        "field_name_conditions": {
            "cond1": {"type": "true", "dummy": "test-true"},
            "cond2": {"type": "false", "dummy": "test-false"},
        },
        "field_name_cond_expr": "cond1 and not cond2",
        "type": "append",
        "s": "Test",
    }


@pytest.fixture
def processing_item_dict_with_error():
    return {
        "id": "test",
        "rule_conditions": [
            {"type": "true", "dummy": "test-true"},
            {"dummy": "test-false"},
        ],
        "rule_cond_op": "or",
        "type": "append",
        "s": "Test",
    }


@pytest.fixture
def processing_item():
    return ProcessingItem(
        transformation=TransformationAppend(s="Test"),
        rule_condition_linking=any,
        rule_conditions=[
            RuleConditionTrue(dummy="test-true"),
            RuleConditionFalse(dummy="test-false"),
        ],
        detection_item_condition_linking=any,
        detection_item_conditions=[
            DetectionItemConditionTrue(dummy="test-true"),
            DetectionItemConditionFalse(dummy="test-false"),
        ],
        field_name_condition_linking=any,
        field_name_conditions=[
            FieldNameConditionTrue(dummy="test-true"),
            FieldNameConditionFalse(dummy="test-false"),
        ],
        identifier="test",
    )


@pytest.fixture
def processing_item_with_condition_expr():
    return ProcessingItem(
        transformation=TransformationAppend(s="Test"),
        rule_conditions={
            "cond1": RuleConditionTrue(dummy="test-true"),
            "cond2": RuleConditionFalse(dummy="test-false"),
        },
        rule_condition_expression=ConditionAND(
            0, ConditionIdentifier(0, "cond1"), ConditionNOT(10, ConditionIdentifier(14, "cond2"))
        ),
        detection_item_conditions={
            "cond1": DetectionItemConditionTrue(dummy="test-true"),
            "cond2": DetectionItemConditionFalse(dummy="test-false"),
        },
        detection_item_condition_expression=ConditionAND(
            0, ConditionIdentifier(0, "cond1"), ConditionNOT(10, ConditionIdentifier(14, "cond2"))
        ),
        field_name_conditions={
            "cond1": FieldNameConditionTrue(dummy="test-true"),
            "cond2": FieldNameConditionFalse(dummy="test-false"),
        },
        field_name_condition_expression=ConditionAND(
            0, ConditionIdentifier(0, "cond1"), ConditionNOT(10, ConditionIdentifier(14, "cond2"))
        ),
        identifier="test",
    )


@pytest.fixture
def postprocessing_item_dict():
    return {
        "id": "test",
        "rule_conditions": [
            {"type": "true", "dummy": "test-true"},
            {"type": "false", "dummy": "test-false"},
        ],
        "rule_cond_op": "or",
        "type": "embed",
        "prefix": "[ ",
        "suffix": " ]",
    }


@pytest.fixture
def postprocessing_item():
    return QueryPostprocessingItem(
        transformation=EmbedQueryTransformation(prefix="[ ", suffix=" ]"),
        rule_condition_linking=any,
        rule_conditions=[
            RuleConditionTrue(dummy="test-true"),
            RuleConditionFalse(dummy="test-false"),
        ],
        identifier="test",
    )


@pytest.fixture
def processing_pipeline_vars():
    return {
        "test_string": "abc",
        "test_number": 123,
    }


@pytest.fixture
def dummy_processing_pipeline():
    return ProcessingPipeline(items=[], vars=dict())


def test_processingitem_fromdict(processing_item_dict, processing_item):
    assert ProcessingItem.from_dict(processing_item_dict) == processing_item


def test_processingitem_fromdict_with_condition_expr(
    processing_item_with_condition_expr_dict, processing_item_with_condition_expr, sigma_rule
):
    assert (
        ProcessingItem.from_dict(processing_item_with_condition_expr_dict)
        == processing_item_with_condition_expr
    )


def test_processingitem_condition_expr_unreferenced_rule_condition():
    with pytest.raises(SigmaPipelineConditionError, match="Rule condition.*contains unreferenced"):
        ProcessingItem(
            transformation=TransformationAppend(s="Test"),
            rule_conditions={
                "cond1": RuleConditionTrue(dummy="test-true"),
                "cond2": RuleConditionFalse(dummy="test-false"),
                "cond3": RuleConditionTrue(dummy="test-unreferenced"),
            },
            rule_condition_expression=ConditionAND(
                0,
                ConditionIdentifier(0, "cond1"),
                ConditionNOT(10, ConditionIdentifier(14, "cond2")),
            ),
            identifier="test",
        )


def test_processingitem_condition_expr_unreferenced_detection_item_condition():
    with pytest.raises(
        SigmaPipelineConditionError, match="Detection item condition.*contains unreferenced"
    ):
        ProcessingItem(
            transformation=TransformationAppend(s="Test"),
            detection_item_conditions={
                "cond1": DetectionItemConditionTrue(dummy="test-true"),
                "cond2": DetectionItemConditionFalse(dummy="test-false"),
                "cond3": DetectionItemConditionTrue(dummy="test-unreferenced"),
            },
            detection_item_condition_expression=ConditionAND(
                0,
                ConditionIdentifier(0, "cond1"),
                ConditionNOT(10, ConditionIdentifier(14, "cond2")),
            ),
            identifier="test",
        )


def test_processingitem_condition_expr_unreferenced_field_name_condition():
    with pytest.raises(
        SigmaPipelineConditionError, match="Field name condition.*contains unreferenced"
    ):
        ProcessingItem(
            transformation=TransformationAppend(s="Test"),
            field_name_conditions={
                "cond1": FieldNameConditionTrue(dummy="test-true"),
                "cond2": FieldNameConditionFalse(dummy="test-false"),
                "cond3": FieldNameConditionTrue(dummy="test-unreferenced"),
            },
            field_name_condition_expression=ConditionAND(
                0,
                ConditionIdentifier(0, "cond1"),
                ConditionNOT(10, ConditionIdentifier(14, "cond2")),
            ),
            identifier="test",
        )


def test_processingitem_default_linking():
    processing_item = ProcessingItem(transformation=TransformationAppend(s="Test"))
    assert processing_item.rule_condition_linking == all
    assert processing_item.detection_item_condition_linking == all
    assert processing_item.field_name_condition_linking == all


def test_processingitem_fromdict_without_id(processing_item_dict, processing_item):
    del processing_item_dict["id"]
    processing_item.identifier = None
    assert ProcessingItem.from_dict(processing_item_dict) == processing_item


def test_processingitem_fromdict_missing_condition_type():
    with pytest.raises(SigmaConfigurationError, match="Missing condition type.*2"):
        ProcessingItem.from_dict(
            {
                "id": "test",
                "rule_conditions": [
                    {"type": "true", "dummy": "test-true"},
                    {"dummy": "test-missing"},
                ],
                "rule_cond_op": "or",
                "type": "append",
                "s": "Test",
            }
        )


def test_processingitem_fromdict_unknown_condition_type():
    with pytest.raises(SigmaConfigurationError, match="Unknown condition type.*2"):
        ProcessingItem.from_dict(
            {
                "id": "test",
                "rule_conditions": [
                    {"type": "true", "dummy": "test-true"},
                    {"type": "unknown", "dummy": "test-false"},
                ],
                "rule_cond_op": "or",
                "type": "append",
                "s": "Test",
            }
        )


def test_processingitem_fromdict_unknown_parameter():
    with pytest.raises(SigmaConfigurationError, match="Error in condition.*2"):
        ProcessingItem.from_dict(
            {
                "id": "test",
                "rule_conditions": [
                    {"type": "true", "dummy": "test-true"},
                    {"type": "false", "unknown": "test-false"},
                ],
                "rule_cond_op": "or",
                "type": "append",
                "s": "Test",
            }
        ) == ProcessingItem(
            rule_conditions=[
                RuleConditionTrue(dummy="test-true"),
                RuleConditionFalse(dummy="test-false"),
            ],
            rule_condition_linking=any,
            transformation=TransformationAppend(s="Test"),
        )


def test_processingitem_fromdict_missing_transformation_type():
    with pytest.raises(SigmaConfigurationError, match="Missing transformation type"):
        ProcessingItem.from_dict(
            {
                "id": "test",
                "rule_conditions": [
                    {"type": "true", "dummy": "test-true"},
                    {"type": "false", "dummy": "test-false"},
                ],
                "rule_cond_op": "or",
                "s": "Test",
            }
        )


def test_processingitem_fromdict_unknown_transformation_type():
    with pytest.raises(SigmaConfigurationError, match="Unknown transformation type"):
        ProcessingItem.from_dict(
            {
                "id": "test",
                "rule_conditions": [
                    {"type": "true", "dummy": "test-true"},
                    {"type": "false", "dummy": "test-false"},
                ],
                "rule_cond_op": "or",
                "type": "unknown",
                "s": "Test",
            }
        )


def test_processingitem_fromdict_unknown_transformation_parameter():
    with pytest.raises(SigmaConfigurationError, match="Error in transformation"):
        ProcessingItem.from_dict(
            {
                "id": "test",
                "rule_conditions": [
                    {"type": "true", "dummy": "test-true"},
                    {"type": "false", "dummy": "test-false"},
                ],
                "rule_cond_op": "or",
                "type": "append",
                "unknown": "Test",
            }
        )


def test_processingitem_apply(processing_item, sigma_rule):
    applied = processing_item.apply(sigma_rule)
    assert applied and sigma_rule.title == "TestTest"


<<<<<<< HEAD
def test_processingitem_apply_notapplied_all_with_false(sigma_rule):
=======
def test_processingitem_apply_condition_expr(
    processing_item_with_condition_expr, dummy_processing_pipeline, sigma_rule
):
    applied = processing_item_with_condition_expr.apply(dummy_processing_pipeline, sigma_rule)
    assert applied and sigma_rule.title == "TestTest"


def test_processingitem_apply_notapplied_all_with_false(dummy_processing_pipeline, sigma_rule):
>>>>>>> 30660ed4
    processing_item = ProcessingItem(
        transformation=TransformationAppend(s="Test"),
        rule_condition_linking=all,
        rule_conditions=[
            RuleConditionTrue(dummy="test-true"),
            RuleConditionFalse(dummy="test-false"),
        ],
    )
    applied = processing_item.apply(sigma_rule)
    assert not applied and sigma_rule.title == "Test"


def test_processingitem_apply_negated_true(sigma_rule):
    processing_item = ProcessingItem(
        transformation=TransformationAppend(s="Test"),
        rule_condition_negation=True,
        rule_conditions=[
            RuleConditionTrue(dummy="test-true"),
        ],
    )
    applied = processing_item.apply(sigma_rule)
    assert not applied and sigma_rule.title == "Test"


def test_processingitem_apply_negated_false(sigma_rule):
    processing_item = ProcessingItem(
        transformation=TransformationAppend(s="Test"),
        rule_condition_negation=True,
        rule_conditions=[
            RuleConditionFalse(dummy="test-false"),
        ],
    )
    applied = processing_item.apply(sigma_rule)
    assert applied and sigma_rule.title == "TestTest"


def test_processingitem_apply_notapplied_all_with_false(sigma_rule):
    processing_item = ProcessingItem(
        transformation=TransformationAppend(s="Test"),
        rule_condition_linking=all,
        rule_conditions=[
            RuleConditionTrue(dummy="test-true"),
            RuleConditionFalse(dummy="test-false"),
        ],
    )
    applied = processing_item.apply(sigma_rule)
    assert not applied and sigma_rule.title == "Test"


def test_processingitem_match_detection_item(detection_item):
    processing_item = ProcessingItem(
        transformation=TransformationAppend(s="Test"),
        detection_item_condition_linking=any,
        detection_item_conditions=[
            DetectionItemConditionTrue(dummy="test-true"),
            DetectionItemConditionFalse(dummy="test-false"),
        ],
    )
    assert processing_item.match_detection_item(detection_item) == True


<<<<<<< HEAD
def test_processingitem_match_detection_item_all_with_false(detection_item):
=======
def test_processingitem_match_detection_item_dict_detections(
    dummy_processing_pipeline, detection_item
):
    processing_item = ProcessingItem(
        transformation=TransformationAppend(s="Test"),
        detection_item_conditions={
            "cond1": DetectionItemConditionTrue(dummy="test-true"),
            "cond2": DetectionItemConditionFalse(dummy="test-false"),
        },
        detection_item_condition_linking=any,
    )
    assert processing_item.match_detection_item(dummy_processing_pipeline, detection_item) == True


def test_processingitem_match_detection_item_all_with_false(
    dummy_processing_pipeline, detection_item
):
>>>>>>> 30660ed4
    processing_item = ProcessingItem(
        transformation=TransformationAppend(s="Test"),
        detection_item_condition_linking=all,
        detection_item_conditions=[
            DetectionItemConditionTrue(dummy="test-true"),
            DetectionItemConditionFalse(dummy="test-false"),
        ],
    )
    assert processing_item.match_detection_item(detection_item) == False


def test_processingitem_match_detection_item_any_without_true(detection_item):
    processing_item = ProcessingItem(
        transformation=TransformationAppend(s="Test"),
        detection_item_condition_linking=any,
        detection_item_conditions=[
            DetectionItemConditionFalse(dummy="test-true"),
            DetectionItemConditionFalse(dummy="test-false"),
        ],
    )
    assert processing_item.match_detection_item(detection_item) == False


def test_processingitem_match_detection_item_negated_true(detection_item):
    processing_item = ProcessingItem(
        transformation=TransformationAppend(s="Test"),
        detection_item_condition_negation=True,
        detection_item_conditions=[
            DetectionItemConditionTrue(dummy="test-true"),
        ],
    )
    assert processing_item.match_detection_item(detection_item) == False


def test_processingitem_match_detection_item_negated_false(detection_item):
    processing_item = ProcessingItem(
        transformation=TransformationAppend(s="Test"),
        detection_item_condition_negation=True,
        detection_item_conditions=[
            DetectionItemConditionFalse(dummy="test-false"),
        ],
    )
    assert processing_item.match_detection_item(detection_item)


def test_processingitem_match_detection_item_with_expression(
    dummy_processing_pipeline, detection_item
):
    processing_item = ProcessingItem(
        transformation=TransformationAppend(s="Test"),
        detection_item_conditions={
            "cond1": DetectionItemConditionTrue(dummy="test-true"),
            "cond2": DetectionItemConditionFalse(dummy="test-false"),
        },
        detection_item_condition_expression=ConditionAND(
            0, ConditionIdentifier(0, "cond1"), ConditionNOT(10, ConditionIdentifier(14, "cond2"))
        ),
    )
    assert processing_item.match_detection_item(dummy_processing_pipeline, detection_item)


def test_processingitem_match_detection_item_with_expression_false(
    dummy_processing_pipeline, detection_item
):
    processing_item = ProcessingItem(
        transformation=TransformationAppend(s="Test"),
        detection_item_conditions={
            "cond1": DetectionItemConditionTrue(dummy="test-true"),
            "cond2": DetectionItemConditionTrue(dummy="test-false"),
        },
        detection_item_condition_expression=ConditionAND(
            0, ConditionIdentifier(0, "cond1"), ConditionNOT(10, ConditionIdentifier(14, "cond2"))
        ),
    )
    assert not processing_item.match_detection_item(dummy_processing_pipeline, detection_item)


def test_processingitem_match_field_name(dummy_processing_pipeline):
    processing_item = ProcessingItem(
        transformation=TransformationAppend(s="Test"),
        field_name_conditions=[
            FieldNameConditionTrue(dummy="test-true"),
            FieldNameConditionFalse(dummy="test-false"),
        ],
        field_name_condition_linking=any,
    )
    assert processing_item.match_field_name(dummy_processing_pipeline, "field") == True


def test_processingitem_match_field_name_dict_fields(dummy_processing_pipeline):
    processing_item = ProcessingItem(
        transformation=TransformationAppend(s="Test"),
        field_name_conditions={
            "cond1": FieldNameConditionTrue(dummy="test-true"),
            "cond2": FieldNameConditionFalse(dummy="test-false"),
        },
        field_name_condition_linking=any,
    )
    assert processing_item.match_field_name(dummy_processing_pipeline, "field") == True


def test_processingitem_match_field_name_with_expression(dummy_processing_pipeline):
    processing_item = ProcessingItem(
        transformation=TransformationAppend(s="Test"),
        field_name_conditions={
            "cond1": FieldNameConditionTrue(dummy="test-true"),
            "cond2": FieldNameConditionFalse(dummy="test-false"),
        },
        field_name_condition_expression=ConditionAND(
            0, ConditionIdentifier(0, "cond1"), ConditionNOT(10, ConditionIdentifier(14, "cond2"))
        ),
    )
    assert processing_item.match_field_name(dummy_processing_pipeline, "field") == True


def test_processingitem_match_field_name_with_expression_false(dummy_processing_pipeline):
    processing_item = ProcessingItem(
        transformation=TransformationAppend(s="Test"),
        field_name_conditions={
            "cond1": FieldNameConditionTrue(dummy="test-true"),
            "cond2": FieldNameConditionTrue(dummy="test-false"),
        },
        field_name_condition_expression=ConditionAND(
            0, ConditionIdentifier(0, "cond1"), ConditionNOT(10, ConditionIdentifier(14, "cond2"))
        ),
    )
    assert not processing_item.match_field_name(dummy_processing_pipeline, "field")


def test_processingitem_rule_condition_no_list_or_dict():
    with pytest.raises(SigmaTypeError, match="Rule conditions"):
        ProcessingItem(
            rule_conditions=LogsourceCondition(category="test"),
            transformation=SetStateTransformation("test", True),
        )


def test_processingitem_detection_item_condition_no_list_or_dict():
    with pytest.raises(SigmaTypeError, match="Detection item conditions"):
        ProcessingItem(
            detection_item_conditions=DetectionItemProcessingItemAppliedCondition("test"),
            transformation=SetStateTransformation("test", True),
        )


def test_processingitem_field_name_condition_no_list_or_dict():
    with pytest.raises(SigmaTypeError, match="Field name conditions"):
        ProcessingItem(
            field_name_conditions=IncludeFieldCondition(fields=["test"]),
            transformation=SetStateTransformation("test", True),
        )


def test_processingitem_wrong_rule_condition():
    with pytest.raises(SigmaTypeError, match="RuleProcessingCondition"):
        ProcessingItem(
            rule_conditions=[IncludeFieldCondition(fields=["testfield"])],
            transformation=SetStateTransformation("test", True),
        )


def test_processingitem_wrong_rule_condition_dict():
    with pytest.raises(SigmaTypeError, match="RuleProcessingCondition"):
        ProcessingItem(
            rule_conditions={"cond": IncludeFieldCondition(fields=["testfield"])},
            transformation=SetStateTransformation("test", True),
        )


def test_processingitem_rule_condition_linking_with_expr():
    with pytest.raises(
        SigmaConfigurationError, match="Rule condition expression is mutually exclusive"
    ):
        ProcessingItem(
            rule_condition_linking=any,
            rule_conditions=[
                RuleConditionTrue(dummy="test-true"),
                RuleConditionFalse(dummy="test-false"),
            ],
            rule_condition_expression="cond1 or cond2",
            transformation=SetStateTransformation("test", True),
        )


def test_processingitem_detection_item_condition_linking_with_expr():
    with pytest.raises(
        SigmaConfigurationError, match="Detection item condition expression is mutually exclusive"
    ):
        ProcessingItem(
            detection_item_condition_linking=any,
            detection_item_conditions=[
                DetectionItemConditionTrue(dummy="test-true"),
                DetectionItemConditionFalse(dummy="test-false"),
            ],
            detection_item_condition_expression="cond1 or cond2",
            transformation=SetStateTransformation("test", True),
        )


def test_processingitem_field_name_condition_linking_with_expr():
    with pytest.raises(SigmaConfigurationError, match="must be provided as mapping"):
        ProcessingItem(
            field_name_condition_linking=any,
            field_name_conditions=[
                FieldNameProcessingItemAppliedCondition("test"),
                FieldNameProcessingItemAppliedCondition("test"),
            ],
            detection_item_condition_expression="cond1 or cond2",
            transformation=SetStateTransformation("test", True),
        )


def test_processingitem_rule_condition_expr_with_list():
    with pytest.raises(SigmaConfigurationError, match="mapping from identifiers to conditions"):
        ProcessingItem(
            rule_conditions=[
                RuleConditionTrue(dummy="test-true"),
                RuleConditionFalse(dummy="test-false"),
            ],
            rule_condition_expression="cond1 or cond2",
            transformation=SetStateTransformation("test", True),
        )


def test_processingitem_detecton_item_condition_expr_with_list():
    with pytest.raises(SigmaConfigurationError, match="mapping from identifiers to conditions"):
        ProcessingItem(
            detection_item_conditions=[
                DetectionItemConditionTrue(dummy="test-true"),
                DetectionItemConditionFalse(dummy="test-false"),
            ],
            detection_item_condition_expression="cond1 or cond2",
            transformation=SetStateTransformation("test", True),
        )


def test_processingitem_wrong_detection_item_condition():
    with pytest.raises(SigmaTypeError, match="DetectionItemProcessingCondition"):
        ProcessingItem(
            detection_item_conditions=[IncludeFieldCondition(fields=["testfield"])],
            transformation=SetStateTransformation("test", True),
        )


def test_processingitem_wrong_detection_item_condition_dict():
    with pytest.raises(SigmaTypeError, match="DetectionItemProcessingCondition"):
        ProcessingItem(
            detection_item_conditions={"cond": IncludeFieldCondition(fields=["testfield"])},
            transformation=SetStateTransformation("test", True),
        )


def test_processingitem_wrong_field_name_condition():
    with pytest.raises(SigmaTypeError, match="FieldNameProcessingCondition"):
        ProcessingItem(
            field_name_conditions=[LogsourceCondition(category="test")],
            transformation=SetStateTransformation("test", True),
        )


def test_processingitem_wrong_field_name_condition_dict():
    with pytest.raises(SigmaTypeError, match="FieldNameProcessingCondition"):
        ProcessingItem(
            field_name_conditions={"cond": LogsourceCondition(category="test")},
            transformation=SetStateTransformation("test", True),
        )


def test_postprocessingitem_fromdict(postprocessing_item_dict, postprocessing_item):
    assert QueryPostprocessingItem.from_dict(postprocessing_item_dict) == postprocessing_item


def test_postprocessingitem_apply(postprocessing_item: QueryPostprocessingItem, sigma_rule):
    postprocessing_item.apply(sigma_rule, "field=value") == "[ field=value ]"


def test_postprocessingitem_apply_false_condition(
    postprocessing_item: QueryPostprocessingItem, sigma_rule, monkeypatch
):
    monkeypatch.setattr(postprocessing_item, "rule_conditions", [RuleConditionFalse(dummy="test")])
    assert postprocessing_item.apply(sigma_rule, "field=value") == (
        "field=value",
        False,
    )


def test_postprocessingitem_condition_not_list():
    with pytest.raises(SigmaTypeError, match="must be provided as list"):
        QueryPostprocessingItem(
            transformation=EmbedQueryTransformation(prefix="[ ", suffix=" ]"),
            rule_conditions=RuleConditionTrue(dummy="test-true"),
            identifier="test",
        )


def test_postprocessingitem_wrong_condition_type():
    with pytest.raises(SigmaTypeError, match="is not a RuleProcessingCondition"):
        QueryPostprocessingItem(
            transformation=EmbedQueryTransformation(prefix="[ ", suffix=" ]"),
            rule_conditions=[DetectionItemConditionTrue(dummy="test-true")],
            identifier="test",
        )


def test_processingpipeline_fromdict(
    processing_item_dict,
    processing_item,
    postprocessing_item_dict,
    postprocessing_item,
    processing_pipeline_vars,
):
    assert ProcessingPipeline.from_dict(
        {
            "name": "Test",
            "priority": 10,
            "transformations": [processing_item_dict],
            "postprocessing": [postprocessing_item_dict],
            "finalizers": [
                {
                    "type": "concat",
                    "prefix": "('",
                    "separator": "', '",
                    "suffix": "')",
                }
            ],
            "vars": processing_pipeline_vars,
        }
    ) == ProcessingPipeline(
        name="Test",
        priority=10,
        items=[processing_item],
        postprocessing_items=[postprocessing_item],
        finalizers=[ConcatenateQueriesFinalizer(prefix="('", separator="', '", suffix="')")],
        vars=processing_pipeline_vars,
    )


def test_processingpipeline_fromyaml(
    processing_item_dict, processing_item, postprocessing_item, processing_pipeline_vars
):
    assert (
        ProcessingPipeline.from_yaml(
            """
        name: Test
        priority: 10
        allowed_backends:
            - test-a
            - test-b
        transformations:
            - id: test
              rule_conditions:
                  - type: "true"
                    dummy: test-true
                  - type: "false"
                    dummy: test-false
              rule_cond_op: or
              detection_item_conditions:
                  - type: "true"
                    dummy: test-true
                  - type: "false"
                    dummy: test-false
              detection_item_cond_op: or
              field_name_conditions:
                  - type: "true"
                    dummy: test-true
                  - type: "false"
                    dummy: test-false
              field_name_cond_op: or
              type: append
              s: Test
        postprocessing:
            - id: test
              type: embed
              prefix: "[ "
              suffix: " ]"
              rule_conditions:
                  - type: "true"
                    dummy: test-true
                  - type: "false"
                    dummy: test-false
              rule_cond_op: or
        finalizers:
            - type: concat
              prefix: "('"
              separator: "', '"
              suffix: "')"
        vars:
            test_string: abc
            test_number: 123
    """
        )
        == ProcessingPipeline(
            name="Test",
            priority=10,
            items=[processing_item],
            postprocessing_items=[postprocessing_item],
            finalizers=[ConcatenateQueriesFinalizer(prefix="('", separator="', '", suffix="')")],
            vars=processing_pipeline_vars,
            allowed_backends={"test-a", "test-b"},
        )
    )


def test_processingpipeline_fromyaml_invalid(
    processing_item_dict, processing_item, postprocessing_item, processing_pipeline_vars
):
    with pytest.raises(
        SigmaPipelineParsingError, match="Error in parsing of a Sigma processing pipeline"
    ):
        ProcessingPipeline.from_yaml(
            """
                {not a yaml
            """
        )


def test_processingpipeline_fromyaml_unknown(
    processing_item_dict, processing_item, postprocessing_item, processing_pipeline_vars
):
    with pytest.raises(SigmaConfigurationError, match="Unkown keys \['transformation'\]"):
        ProcessingPipeline.from_yaml(
            """
        name: unknown
        priority: 10
        transformation:
        - id: test
          type: test
          method: test
            """
        )


def test_processingpipeline_fromdict_error(processing_item_dict_with_error):
    with pytest.raises(SigmaConfigurationError, match="Error in processing rule 1:.*2"):
        ProcessingPipeline.from_dict(
            {
                "transformations": [processing_item_dict_with_error],
            }
        )


def test_processingpipeline_error_direct_transformations(sigma_rule):
    """Common error: passing transformations directly instead wrapped in ProcessingItem objects. This should raise an error."""
    with pytest.raises(TypeError, match="must be a ProcessingItem"):
        ProcessingPipeline(
            items=[
                TransformationPrepend(s="Pre"),
                TransformationAppend(s="Appended"),
            ]
        )


def test_processingpipeline_error_direct_postprocessing(sigma_rule):
    """Common error: passing transformations directly instead wrapped in QueryPostprocessingItem objects. This should raise an error."""
    with pytest.raises(TypeError, match="must be a QueryPostprocessingItem"):
        ProcessingPipeline(
            postprocessing_items=[
                EmbedQueryTransformation(prefix="[ "),
                EmbedQueryTransformation(suffix=" ]"),
            ]
        )


def test_processingpipeline_wrong_finalizer(sigma_rule):
    with pytest.raises(TypeError, match="must be a Finalizer"):
        ProcessingPipeline(
            finalizers=[
                EmbedQueryTransformation(prefix="[ "),
                EmbedQueryTransformation(suffix=" ]"),
            ]
        )


def test_processingpipeline_apply(sigma_rule):
    pipeline = ProcessingPipeline(
        items=[
            ProcessingItem(transformation=TransformationPrepend(s="Pre"), identifier="pre"),
            ProcessingItem(transformation=TransformationAppend(s="Appended"), identifier="append"),
        ]
    )
    result_rule = pipeline.apply(sigma_rule)
    assert (
        result_rule.title == "PreTestAppended"
        and pipeline.applied == [True, True]
        and pipeline.applied_ids == {"pre", "append"}
    )


def test_processingpipeline_apply_partial(sigma_rule):
    pipeline = ProcessingPipeline(
        items=[
            ProcessingItem(
                transformation=TransformationPrepend(s="Pre"),
                rule_conditions=[RuleConditionFalse(dummy="test")],
                identifier="pre",
            ),
            ProcessingItem(transformation=TransformationAppend(s="Appended"), identifier="append"),
        ]
    )
    result_rule = pipeline.apply(sigma_rule)
    assert (
        result_rule.title == "TestAppended"
        and pipeline.applied == [False, True]
        and pipeline.applied_ids == {"append"}
    )


def test_procesingpipeline_postprocess(sigma_rule):
    pipeline = ProcessingPipeline(
        postprocessing_items=[
            QueryPostprocessingItem(
                transformation=EmbedQueryTransformation(prefix="[ "),
                identifier="add_query_prefix",
            ),
            QueryPostprocessingItem(
                transformation=EmbedQueryTransformation(suffix=" ]"),
                identifier="add_query_suffix",
            ),
        ]
    )
    assert pipeline.postprocess_query(sigma_rule, "field=value") == "[ field=value ]"
    assert pipeline.applied_ids == {"add_query_prefix", "add_query_suffix"}


def test_procesingpipeline_postprocess_partial(sigma_rule):
    pipeline = ProcessingPipeline(
        postprocessing_items=[
            QueryPostprocessingItem(
                transformation=EmbedQueryTransformation(prefix="[ ", suffix=" ]"),
                rule_conditions=[RuleConditionTrue("test")],
                identifier="add_brackets",
            ),
            QueryPostprocessingItem(
                transformation=EmbedQueryTransformation(prefix="query"),
                rule_conditions=[RuleConditionFalse("test")],
                identifier="add_query_keyword",
            ),
        ]
    )
    assert pipeline.postprocess_query(sigma_rule, "field=value") == "[ field=value ]"
    assert pipeline.applied_ids == {"add_brackets"}


def test_processingpipeline_finalize():
    pipeline = ProcessingPipeline(
        finalizers=[
            ConcatenateQueriesFinalizer(separator="', '", prefix="('", suffix="')"),
            JSONFinalizer(),
        ]
    )
    assert (
        pipeline.finalize(['field1="value1"', 'field2="value2"'])
        == """\"('field1=\\"value1\\"', 'field2=\\"value2\\"')\""""
    )


def test_processingpipeline_field_processing_item_tracking():
    pipeline = ProcessingPipeline()
    pipeline.track_field_processing_items("field1", ["fieldA", "fieldB"], "processing_item_1")
    pipeline.track_field_processing_items(
        "fieldA", ["fieldA", "fieldC", "fieldD"], "processing_item_2"
    )
    pipeline.track_field_processing_items("fieldB", ["fieldD", "fieldE"], "processing_item_3")
    pipeline.track_field_processing_items("fieldE", ["fieldF"], None)
    assert pipeline.field_name_applied_ids == {
        "fieldA": {"processing_item_1", "processing_item_2"},
        "fieldC": {"processing_item_1", "processing_item_2"},
        "fieldD": {"processing_item_1", "processing_item_3"},
        "fieldF": {"processing_item_1", "processing_item_3"},
    }
    assert pipeline.field_was_processed_by("fieldF", "processing_item_3") == True
    assert pipeline.field_was_processed_by("fieldF", "processing_item_2") == False
    assert pipeline.field_was_processed_by("nonexistingfield", "processing_item_2") == False
    assert pipeline.field_was_processed_by(None, "processing_item_3") == False


@pytest.fixture(scope="module")
def processing_pipeline_with_field_name_condition():
    return ProcessingPipeline(
        items=[
            ProcessingItem(  # Field mappings
                identifier="field_mapping",
                transformation=FieldMappingTransformation(
                    {
                        "fieldA": "mappedA",
                    }
                ),
            ),
            ProcessingItem(  # Prepend each field that was not processed by previous field mapping transformation with "winlog.event_data."
                identifier="prefix",
                transformation=AddFieldnamePrefixTransformation("prefix."),
                field_name_conditions=[
                    FieldNameProcessingItemAppliedCondition("field_mapping"),
                ],
                field_name_condition_negation=True,
                field_name_condition_linking=any,
            ),
        ]
    )


def test_processingpipeline_field_name_condition_tracking_in_field_list(
    processing_pipeline_with_field_name_condition,
):
    rule = processing_pipeline_with_field_name_condition.apply(
        SigmaRule.from_yaml(
            f"""
            title: Test
            status: test
            logsource:
                category: test
            detection:
                sel:
                    fieldA: valueA
                    fieldB: valueB
                condition: sel
            fields:
                - fieldA
                - fieldB
        """
        )
    )
    assert rule.fields == ["mappedA", "prefix.fieldB"]


def test_processingpipeline_field_name_condition_tracking_in_detection_item(
    processing_pipeline_with_field_name_condition,
):
    rule = processing_pipeline_with_field_name_condition.apply(
        SigmaRule.from_yaml(
            f"""
            title: Test
            status: test
            logsource:
                category: test
            detection:
                sel:
                    fieldA: valueA
                    fieldB: valueB
                condition: sel
        """
        )
    )
    detection_items = rule.detection.detections["sel"].detection_items
    detection_item_fields = [detection_item.field for detection_item in detection_items]
    assert detection_item_fields == ["mappedA", "prefix.fieldB"]


def test_processingpipeline_concatenation():
    p1 = ProcessingPipeline(
        items=[
            ProcessingItem(
                transformation=TransformationPrepend(s="Pre"),
                identifier="pre",
            ),
        ],
        postprocessing_items=[
            QueryPostprocessingItem(
                EmbedQueryTransformation(prefix="[ "),
            )
        ],
        finalizers=[ConcatenateQueriesFinalizer()],
        vars={
            "a": 1,
            "b": 2,
        },
    )
    p2 = ProcessingPipeline(
        items=[
            ProcessingItem(
                transformation=TransformationAppend(s="Append"),
                identifier="append",
            ),
        ],
        postprocessing_items=[
            QueryPostprocessingItem(
                EmbedQueryTransformation(suffix=" ]"),
            ),
        ],
        finalizers=[JSONFinalizer()],
        vars={
            "b": 3,
            "c": 4,
        },
    )
    assert p1 + p2 == ProcessingPipeline(
        items=[
            ProcessingItem(
                transformation=TransformationPrepend(s="Pre"),
                identifier="pre",
            ),
            ProcessingItem(
                transformation=TransformationAppend(s="Append"),
                identifier="append",
            ),
        ],
        postprocessing_items=[
            QueryPostprocessingItem(EmbedQueryTransformation(prefix="[ ")),
            QueryPostprocessingItem(EmbedQueryTransformation(suffix=" ]")),
        ],
        finalizers=[
            ConcatenateQueriesFinalizer(),
            JSONFinalizer(),
        ],
        vars={
            "a": 1,
            "b": 3,
            "c": 4,
        },
    )


def test_processingpipeline_sum():
    ps = [
        ProcessingPipeline(
            items=[
                ProcessingItem(
                    transformation=TransformationPrepend(s="Pre"),
                    identifier="pre",
                ),
            ],
            postprocessing_items=[
                QueryPostprocessingItem(EmbedQueryTransformation(prefix="[ ")),
            ],
            finalizers=[
                ConcatenateQueriesFinalizer(),
            ],
            vars={
                "a": 1,
                "b": 2,
            },
        ),
        ProcessingPipeline(
            items=[
                ProcessingItem(
                    transformation=TransformationAppend(s="Append"),
                    identifier="append",
                ),
            ],
            finalizers=[
                JSONFinalizer(),
            ],
            vars={
                "b": 3,
                "c": 4,
            },
        ),
        ProcessingPipeline(
            items=[
                ProcessingItem(
                    transformation=TransformationAppend(s="AppendAnother"),
                    identifier="append_another",
                ),
            ],
            postprocessing_items=[
                QueryPostprocessingItem(EmbedQueryTransformation(suffix=" ]")),
            ],
            vars={"c": 5, "d": 6},
        ),
    ]
    assert sum(ps) == ProcessingPipeline(
        items=[
            ProcessingItem(
                transformation=TransformationPrepend(s="Pre"),
                identifier="pre",
            ),
            ProcessingItem(
                transformation=TransformationAppend(s="Append"),
                identifier="append",
            ),
            ProcessingItem(
                transformation=TransformationAppend(s="AppendAnother"),
                identifier="append_another",
            ),
        ],
        postprocessing_items=[
            QueryPostprocessingItem(EmbedQueryTransformation(prefix="[ ")),
            QueryPostprocessingItem(EmbedQueryTransformation(suffix=" ]")),
        ],
        finalizers=[
            ConcatenateQueriesFinalizer(),
            JSONFinalizer(),
        ],
        vars={
            "a": 1,
            "b": 3,
            "c": 5,
            "d": 6,
        },
    )


def test_processingpipeline_null_concatenation():
    p = ProcessingPipeline(
        items=[
            ProcessingItem(
                transformation=TransformationPrepend(s="Pre"),
                identifier="pre",
            ),
        ],
        vars={
            "a": 1,
            "b": 2,
        },
    )
    assert p + None == p


def test_processingpipeline_invalid_concatenation():
    with pytest.raises(TypeError):
        (
            ProcessingPipeline(
                items=[
                    ProcessingItem(
                        transformation=TransformationAppend(s="Append"),
                        identifier="append",
                    ),
                ],
            )
            + 3
        )


def test_processingpipeline_invalid_concatenation_left():
    with pytest.raises(TypeError):
        3 + ProcessingPipeline(
            items=[
                ProcessingItem(
                    transformation=TransformationAppend(s="Append"),
                    identifier="append",
                ),
            ],
        )


@pytest.fixture(scope="module")
def processing_pipeline_with_field_func_transform():
    return ProcessingPipeline(
        items=[
            ProcessingItem(  # Field mappings
                identifier="field_transform",
                transformation=FieldFunctionTransformation(
                    transform_func=lambda f: f.upper(),
                    mapping={
                        "fieldA": "mappedA",
                    },
                ),
            ),
        ]
    )


def test_processingpipeline_field_name_transformation_in_field_list(
    processing_pipeline_with_field_func_transform,
):
    rule = processing_pipeline_with_field_func_transform.apply(
        SigmaRule.from_yaml(
            f"""
            title: Test
            status: test
            logsource:
                category: test
            detection:
                sel:
                    fieldA: valueA
                    fieldB: valueB
                condition: sel
            fields:
                - fieldA
                - fieldB
        """
        )
    )
    assert rule.fields == ["mappedA", "FIELDB"]<|MERGE_RESOLUTION|>--- conflicted
+++ resolved
@@ -1,11 +1,8 @@
 import pytest
 from dataclasses import dataclass
-<<<<<<< HEAD
-=======
 import re
 from textwrap import dedent
 from sigma.processing.condition_expressions import ConditionAND, ConditionIdentifier, ConditionNOT
->>>>>>> 30660ed4
 from sigma.processing.finalization import ConcatenateQueriesFinalizer, JSONFinalizer
 from sigma.processing.pipeline import (
     ProcessingPipeline,
@@ -75,7 +72,7 @@
 class FieldNameConditionTrue(FieldNameProcessingCondition):
     dummy: str
 
-    def match_field_name(self, pipeline: ProcessingPipeline, field_name: str) -> bool:
+    def match_field_name(self, field_name: str) -> bool:
         return True
 
 
@@ -83,7 +80,23 @@
 class FieldNameConditionFalse(FieldNameProcessingCondition):
     dummy: str
 
-    def match_field_name(self, pipeline: ProcessingPipeline, field_name: str) -> bool:
+    def match_field_name(self, field_name: str) -> bool:
+        return False
+
+
+@dataclass
+class FieldNameConditionTrue(FieldNameProcessingCondition):
+    dummy: str
+
+    def match_field_name(self, field_name: str) -> bool:
+        return True
+
+
+@dataclass
+class FieldNameConditionFalse(FieldNameProcessingCondition):
+    dummy: str
+
+    def match_field_name(self, field_name: str) -> bool:
         return False
 
 
@@ -484,18 +497,17 @@
     assert applied and sigma_rule.title == "TestTest"
 
 
-<<<<<<< HEAD
+def test_processingitem_apply_condition_expr(processing_item_with_condition_expr, sigma_rule):
+    applied = processing_item_with_condition_expr.apply(sigma_rule)
+    assert applied and sigma_rule.title == "TestTest"
+
+
+def test_processingitem_apply_condition_expr(processing_item_with_condition_expr, sigma_rule):
+    applied = processing_item_with_condition_expr.apply(sigma_rule)
+    assert applied and sigma_rule.title == "TestTest"
+
+
 def test_processingitem_apply_notapplied_all_with_false(sigma_rule):
-=======
-def test_processingitem_apply_condition_expr(
-    processing_item_with_condition_expr, dummy_processing_pipeline, sigma_rule
-):
-    applied = processing_item_with_condition_expr.apply(dummy_processing_pipeline, sigma_rule)
-    assert applied and sigma_rule.title == "TestTest"
-
-
-def test_processingitem_apply_notapplied_all_with_false(dummy_processing_pipeline, sigma_rule):
->>>>>>> 30660ed4
     processing_item = ProcessingItem(
         transformation=TransformationAppend(s="Test"),
         rule_condition_linking=all,
@@ -557,12 +569,7 @@
     assert processing_item.match_detection_item(detection_item) == True
 
 
-<<<<<<< HEAD
-def test_processingitem_match_detection_item_all_with_false(detection_item):
-=======
-def test_processingitem_match_detection_item_dict_detections(
-    dummy_processing_pipeline, detection_item
-):
+def test_processingitem_match_detection_item_dict_detections(detection_item):
     processing_item = ProcessingItem(
         transformation=TransformationAppend(s="Test"),
         detection_item_conditions={
@@ -571,13 +578,22 @@
         },
         detection_item_condition_linking=any,
     )
-    assert processing_item.match_detection_item(dummy_processing_pipeline, detection_item) == True
-
-
-def test_processingitem_match_detection_item_all_with_false(
-    dummy_processing_pipeline, detection_item
-):
->>>>>>> 30660ed4
+    assert processing_item.match_detection_item(detection_item) == True
+
+
+def test_processingitem_match_detection_item_dict_detections(detection_item):
+    processing_item = ProcessingItem(
+        transformation=TransformationAppend(s="Test"),
+        detection_item_conditions={
+            "cond1": DetectionItemConditionTrue(dummy="test-true"),
+            "cond2": DetectionItemConditionFalse(dummy="test-false"),
+        },
+        detection_item_condition_linking=any,
+    )
+    assert processing_item.match_detection_item(detection_item) == True
+
+
+def test_processingitem_match_detection_item_all_with_false(detection_item):
     processing_item = ProcessingItem(
         transformation=TransformationAppend(s="Test"),
         detection_item_condition_linking=all,
@@ -623,39 +639,21 @@
     assert processing_item.match_detection_item(detection_item)
 
 
-def test_processingitem_match_detection_item_with_expression(
-    dummy_processing_pipeline, detection_item
-):
+def test_processingitem_match_detection_item_with_expression_false(detection_item):
     processing_item = ProcessingItem(
         transformation=TransformationAppend(s="Test"),
         detection_item_conditions={
             "cond1": DetectionItemConditionTrue(dummy="test-true"),
-            "cond2": DetectionItemConditionFalse(dummy="test-false"),
+            "cond2": DetectionItemConditionTrue(dummy="test-false"),
         },
         detection_item_condition_expression=ConditionAND(
             0, ConditionIdentifier(0, "cond1"), ConditionNOT(10, ConditionIdentifier(14, "cond2"))
         ),
     )
-    assert processing_item.match_detection_item(dummy_processing_pipeline, detection_item)
-
-
-def test_processingitem_match_detection_item_with_expression_false(
-    dummy_processing_pipeline, detection_item
-):
-    processing_item = ProcessingItem(
-        transformation=TransformationAppend(s="Test"),
-        detection_item_conditions={
-            "cond1": DetectionItemConditionTrue(dummy="test-true"),
-            "cond2": DetectionItemConditionTrue(dummy="test-false"),
-        },
-        detection_item_condition_expression=ConditionAND(
-            0, ConditionIdentifier(0, "cond1"), ConditionNOT(10, ConditionIdentifier(14, "cond2"))
-        ),
-    )
-    assert not processing_item.match_detection_item(dummy_processing_pipeline, detection_item)
-
-
-def test_processingitem_match_field_name(dummy_processing_pipeline):
+    assert not processing_item.match_detection_item(detection_item)
+
+
+def test_processingitem_match_field_name():
     processing_item = ProcessingItem(
         transformation=TransformationAppend(s="Test"),
         field_name_conditions=[
@@ -664,10 +662,10 @@
         ],
         field_name_condition_linking=any,
     )
-    assert processing_item.match_field_name(dummy_processing_pipeline, "field") == True
-
-
-def test_processingitem_match_field_name_dict_fields(dummy_processing_pipeline):
+    assert processing_item.match_field_name("field") == True
+
+
+def test_processingitem_match_field_name_dict_fields():
     processing_item = ProcessingItem(
         transformation=TransformationAppend(s="Test"),
         field_name_conditions={
@@ -676,10 +674,10 @@
         },
         field_name_condition_linking=any,
     )
-    assert processing_item.match_field_name(dummy_processing_pipeline, "field") == True
-
-
-def test_processingitem_match_field_name_with_expression(dummy_processing_pipeline):
+    assert processing_item.match_field_name("field") == True
+
+
+def test_processingitem_match_field_name_with_expression():
     processing_item = ProcessingItem(
         transformation=TransformationAppend(s="Test"),
         field_name_conditions={
@@ -690,10 +688,10 @@
             0, ConditionIdentifier(0, "cond1"), ConditionNOT(10, ConditionIdentifier(14, "cond2"))
         ),
     )
-    assert processing_item.match_field_name(dummy_processing_pipeline, "field") == True
-
-
-def test_processingitem_match_field_name_with_expression_false(dummy_processing_pipeline):
+    assert processing_item.match_field_name("field") == True
+
+
+def test_processingitem_match_field_name_with_expression_false():
     processing_item = ProcessingItem(
         transformation=TransformationAppend(s="Test"),
         field_name_conditions={
@@ -704,7 +702,7 @@
             0, ConditionIdentifier(0, "cond1"), ConditionNOT(10, ConditionIdentifier(14, "cond2"))
         ),
     )
-    assert not processing_item.match_field_name(dummy_processing_pipeline, "field")
+    assert not processing_item.match_field_name("field")
 
 
 def test_processingitem_rule_condition_no_list_or_dict():
