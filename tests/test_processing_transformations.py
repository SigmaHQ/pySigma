from dataclasses import dataclass
from copy import deepcopy
import inspect
from sigma.conditions import ConditionOR, SigmaCondition
import pytest
from sigma.correlations import (
    SigmaCorrelationFieldAlias,
    SigmaCorrelationFieldAliases,
    SigmaCorrelationRule,
    SigmaRuleReference,
)
from sigma.processing.transformations import (
    AddFieldTransformation,
    ConvertTypeTransformation,
    NestedProcessingTransformation,
    RemoveFieldTransformation,
    SetCustomAttributeTransformation,
    SetFieldTransformation,
    SetValueTransformation,
    transformations,
)
import sigma.processing.transformations as transformations_module
from sigma.processing.transformations import (
    AddConditionTransformation,
    RegexTransformation,
    ChangeLogsourceTransformation,
    ConditionTransformation,
    DetectionItemFailureTransformation,
    DropDetectionItemTransformation,
    MapStringTransformation,
    RuleFailureTransformation,
    FieldMappingTransformation,
    FieldPrefixMappingTransformation,
    AddFieldnameSuffixTransformation,
    AddFieldnamePrefixTransformation,
    SetStateTransformation,
    Transformation,
    WildcardPlaceholderTransformation,
    ValueListPlaceholderTransformation,
    QueryExpressionPlaceholderTransformation,
    ReplaceStringTransformation,
    HashesFieldsDetectionItemTransformation,
)
from sigma.processing.pipeline import ProcessingPipeline, ProcessingItem
from sigma.processing.conditions import (
    FieldNameProcessingItemAppliedCondition,
    IncludeFieldCondition,
    RuleContainsDetectionItemCondition,
    RuleProcessingItemAppliedCondition,
    rule_conditions,
)
from sigma.rule import SigmaLogSource, SigmaRule, SigmaDetection, SigmaDetectionItem
from sigma.types import (
    Placeholder,
    SigmaBool,
    SigmaNull,
    SigmaNumber,
    SigmaQueryExpression,
    SigmaRegularExpression,
    SigmaRegularExpressionFlag,
    SigmaString,
    SpecialChars,
)
from sigma.modifiers import SigmaExpandModifier
from sigma.exceptions import (
    SigmaConfigurationError,
    SigmaRegularExpressionError,
    SigmaTransformationError,
    SigmaValueError,
)
from tests.test_processing_pipeline import (
    RuleConditionFalse,
    RuleConditionTrue,
    TransformationAppend,
)


@pytest.fixture
def dummy_pipeline():
    return ProcessingPipeline([], {})


@pytest.fixture
def sigma_rule():
    return SigmaRule.from_dict(
        {
            "title": "Test",
            "logsource": {"category": "test"},
            "detection": {
                "test": [
                    {
                        "field1": "value1",
                        "field2": "value2",
                        "field3": "value3",
                    }
                ],
                "condition": "test",
            },
            "fields": [
                "otherfield1",
                "field1",
                "field2",
                "field3",
                "otherfield2",
            ],
        }
    )


@pytest.fixture
def sigma_correlation_rule():
    return SigmaCorrelationRule.from_dict(
        {
            "title": "Test",
            "status": "test",
            "correlation": {
                "type": "value_count",
                "rules": [
                    "testrule_1",
                    "testrule_2",
                ],
                "timespan": "5m",
                "group-by": [
                    "testalias",
                    "field2",
                    "field3",
                ],
                "condition": {
                    "gte": 10,
                    "field": "field1",
                },
                "aliases": {
                    "testalias": {
                        "testrule_1": "field1",
                        "testrule_2": "field2",
                    },
                },
            },
        }
    )


@pytest.fixture
def keyword_sigma_rule():
    return SigmaRule.from_dict(
        {
            "title": "Test",
            "logsource": {"category": "test"},
            "detection": {
                "test": [
                    "value1",
                    "value2",
                    "value3",
                ],
                "condition": "test",
            },
        }
    )


@pytest.fixture
def sigma_rule_placeholders():
    return SigmaRule.from_dict(
        {
            "title": "Test",
            "logsource": {"category": "test"},
            "detection": {
                "test": [
                    {
                        "field1|expand": "value%var1%test",
                        "field2|expand": "value%var2%test%var3%",
                        "field3|expand": "value%var1%test%var2%test%var3%test",
                    }
                ],
                "condition": "test",
            },
        }
    )


@pytest.fixture
def sigma_rule_placeholders_simple():
    return SigmaRule.from_dict(
        {
            "title": "Test",
            "logsource": {"category": "test"},
            "detection": {
                "test": [
                    {
                        "field|expand": "value%var1%test%var2%end",
                    }
                ],
                "condition": "test",
            },
        }
    )


@pytest.fixture
def sigma_rule_placeholders_only():
    return SigmaRule.from_dict(
        {
            "title": "Test",
            "logsource": {"category": "test"},
            "detection": {
                "test": [
                    {
                        "field1|expand": "%var1%",
                        "field2|expand": "%var2%",
                        "field3|expand": "%var3%",
                    }
                ],
                "condition": "test",
            },
        }
    )


def test_field_mapping_from_dict():
    mapping = {
        "single": "single_mapping",
        "multiple": [
            "multi_mapping_1",
            "multi_mapping_2",
        ],
    }
    assert FieldMappingTransformation.from_dict({"mapping": mapping}) == FieldMappingTransformation(
        mapping
    )


@pytest.fixture
def field_mapping_transformation():
    return FieldMappingTransformation(
        {
            "field1": "fieldA",
            "field3": ["fieldC", "fieldD"],
            "testalias": "something_different",
        }
    )


@pytest.fixture
def field_mapping_transformation_sigma_rule(
    dummy_pipeline, sigma_rule, field_mapping_transformation
):
    field_mapping_transformation.set_processing_item(
        ProcessingItem(
            field_mapping_transformation,
            identifier="test",
        )
    )
    field_mapping_transformation.apply(dummy_pipeline, sigma_rule)
    return (field_mapping_transformation, sigma_rule)


def test_field_mapping(field_mapping_transformation_sigma_rule):
    transformation, sigma_rule = field_mapping_transformation_sigma_rule
    assert sigma_rule.detection.detections["test"] == SigmaDetection(
        [
            SigmaDetection(
                [
                    SigmaDetectionItem("fieldA", [], [SigmaString("value1")]),
                    SigmaDetectionItem("field2", [], [SigmaString("value2")]),
                    SigmaDetection(
                        [
                            SigmaDetectionItem("fieldC", [], [SigmaString("value3")]),
                            SigmaDetectionItem("fieldD", [], [SigmaString("value3")]),
                        ],
                        item_linking=ConditionOR,
                    ),
                ]
            )
        ]
    )
    assert sigma_rule.fields == [
        "otherfield1",
        "fieldA",
        "field2",
        "fieldC",
        "fieldD",
        "otherfield2",
    ]


def test_field_mapping_correlation_rule(
    dummy_pipeline, sigma_correlation_rule, field_mapping_transformation
):
    field_mapping_transformation.apply(dummy_pipeline, sigma_correlation_rule)
    assert sigma_correlation_rule.group_by == ["testalias", "field2", "fieldC", "fieldD"]
    assert sigma_correlation_rule.aliases.aliases["testalias"] == SigmaCorrelationFieldAlias(
        alias="testalias",
        mapping={
            SigmaRuleReference("testrule_1"): "fieldA",
            SigmaRuleReference("testrule_2"): "field2",
        },
    )
    assert sigma_correlation_rule.condition.fieldref == "fieldA"


def test_field_mapping_correlation_rule_no_condition_fieldref(
    monkeypatch, dummy_pipeline, sigma_correlation_rule, field_mapping_transformation
):
    monkeypatch.setattr(sigma_correlation_rule.condition, "fieldref", None)
    field_mapping_transformation.apply(dummy_pipeline, sigma_correlation_rule)
    assert sigma_correlation_rule.group_by == ["testalias", "field2", "fieldC", "fieldD"]
    assert sigma_correlation_rule.aliases.aliases["testalias"] == SigmaCorrelationFieldAlias(
        alias="testalias",
        mapping={
            SigmaRuleReference("testrule_1"): "fieldA",
            SigmaRuleReference("testrule_2"): "field2",
        },
    )
    assert sigma_correlation_rule.condition.fieldref is None


def test_field_mapping_correlation_rule_no_condition(
    monkeypatch, dummy_pipeline, sigma_correlation_rule, field_mapping_transformation
):
    monkeypatch.setattr(sigma_correlation_rule, "condition", None)
    field_mapping_transformation.apply(dummy_pipeline, sigma_correlation_rule)
    assert sigma_correlation_rule.group_by == ["testalias", "field2", "fieldC", "fieldD"]
    assert sigma_correlation_rule.aliases.aliases["testalias"] == SigmaCorrelationFieldAlias(
        alias="testalias",
        mapping={
            SigmaRuleReference("testrule_1"): "fieldA",
            SigmaRuleReference("testrule_2"): "field2",
        },
    )
    assert sigma_correlation_rule.condition is None


def test_field_mapping_correlation_rule_no_groupby(
    monkeypatch, dummy_pipeline, sigma_correlation_rule, field_mapping_transformation
):
    monkeypatch.setattr(sigma_correlation_rule, "group_by", None)
    monkeypatch.setattr(sigma_correlation_rule, "aliases", SigmaCorrelationFieldAliases())
    field_mapping_transformation.apply(dummy_pipeline, sigma_correlation_rule)
    assert sigma_correlation_rule.group_by is None
    assert sigma_correlation_rule.aliases == SigmaCorrelationFieldAliases()
    assert sigma_correlation_rule.condition.fieldref == "fieldA"


def test_field_mapping_correlation_rule_no_alias(
    monkeypatch, dummy_pipeline, sigma_correlation_rule, field_mapping_transformation
):
    monkeypatch.setattr(sigma_correlation_rule, "aliases", SigmaCorrelationFieldAliases())
    field_mapping_transformation.apply(dummy_pipeline, sigma_correlation_rule)
    assert sigma_correlation_rule.group_by == ["something_different", "field2", "fieldC", "fieldD"]
    assert sigma_correlation_rule.aliases == SigmaCorrelationFieldAliases()
    assert sigma_correlation_rule.condition.fieldref == "fieldA"


def test_field_mapping_correlation_rule_multiple_alias_mappings(
    monkeypatch, dummy_pipeline, sigma_correlation_rule, field_mapping_transformation
):
    monkeypatch.setitem(
        sigma_correlation_rule.aliases.aliases["testalias"].mapping,
        SigmaRuleReference("testrule_1"),
        "field3",
    )
    with pytest.raises(SigmaConfigurationError, match="rule alias mapping.*multiple field names"):
        field_mapping_transformation.apply(dummy_pipeline, sigma_correlation_rule)


def test_field_mapping_correlation_rule_multiple_condition_mappings(
    monkeypatch, dummy_pipeline, sigma_correlation_rule, field_mapping_transformation
):
    monkeypatch.setattr(sigma_correlation_rule.condition, "fieldref", "field3")
    with pytest.raises(SigmaConfigurationError, match="rule condition field.*multiple field names"):
        field_mapping_transformation.apply(dummy_pipeline, sigma_correlation_rule)


def test_field_mapping_tracking(field_mapping_transformation_sigma_rule):
    transformation, sigma_rule = field_mapping_transformation_sigma_rule
    detection_items = sigma_rule.detection.detections["test"].detection_items[0].detection_items
    updated_detection_items = {
        detection_item.field: detection_item.was_processed_by("test")
        for detection_item in detection_items
        if isinstance(detection_item, SigmaDetectionItem)
    }
    updated_detection_items.update(
        {
            detection_item.field: detection_item.was_processed_by("test")
            for detection in detection_items
            if isinstance(detection, SigmaDetection)
            for detection_item in detection.detection_items
        }
    )
    assert updated_detection_items == {
        "fieldA": True,
        "field2": False,
        "fieldC": True,
        "fieldD": True,
    }
    assert sigma_rule.was_processed_by("test")
    assert transformation._pipeline.field_mappings == {
        "field1": {"fieldA"},
        "field3": {"fieldC", "fieldD"},
    }


@pytest.fixture
def field_prefix_mapping_transformation():
    transformation = FieldPrefixMappingTransformation(
        {
            "test1.": "mapped1.",
            "test2.": ["mapped2a.", "mapped2b."],
        }
    )
    transformation.set_processing_item(
        ProcessingItem(
            transformation,
            identifier="test",
        )
    )

    return transformation


def test_field_prefix_mapping(dummy_pipeline, field_prefix_mapping_transformation):
    sigma_rule = SigmaRule.from_dict(
        {
            "title": "Test",
            "logsource": {"category": "test"},
            "detection": {
                "test": [
                    {
                        "test1.field": "value1",
                        "test2.field": "value2",
                        "otherfield": "value3",
                    }
                ],
                "condition": "test",
            },
            "fields": [
                "otherfield1",
                "test1.field",
                "test2.field",
                "otherfield2",
            ],
        }
    )
    field_prefix_mapping_transformation.apply(dummy_pipeline, sigma_rule)
    assert sigma_rule.detection.detections["test"] == SigmaDetection(
        [
            SigmaDetection(
                [
                    SigmaDetectionItem("mapped1.field", [], [SigmaString("value1")]),
                    SigmaDetection(
                        [
                            SigmaDetectionItem("mapped2a.field", [], [SigmaString("value2")]),
                            SigmaDetectionItem("mapped2b.field", [], [SigmaString("value2")]),
                        ],
                        item_linking=ConditionOR,
                    ),
                    SigmaDetectionItem("otherfield", [], [SigmaString("value3")]),
                ]
            )
        ]
    )
    assert sigma_rule.fields == [
        "otherfield1",
        "mapped1.field",
        "mapped2a.field",
        "mapped2b.field",
        "otherfield2",
    ]
    assert sigma_rule.was_processed_by("test")
    assert field_prefix_mapping_transformation._pipeline.field_mappings == {
        "test1.field": {"mapped1.field"},
        "test2.field": {
            "mapped2a.field",
            "mapped2b.field",
        },
    }


def test_field_prefix_mapping_correlation_rule(
    dummy_pipeline, sigma_correlation_rule, field_prefix_mapping_transformation
):
    sigma_correlation_rule = SigmaCorrelationRule.from_dict(
        {
            "title": "Test",
            "status": "test",
            "correlation": {
                "type": "value_count",
                "rules": [
                    "testrule_1",
                    "testrule_2",
                ],
                "timespan": "5m",
                "group-by": [
                    "testalias",
                    "test1.field",
                    "test.field",
                    "test2.field",
                ],
                "condition": {
                    "gte": 10,
                    "field": "test1.field",
                },
                "aliases": {
                    "testalias": {
                        "testrule_1": "test1.field",
                        "testrule_2": "test3.field",
                    },
                },
            },
        }
    )
    field_prefix_mapping_transformation.apply(dummy_pipeline, sigma_correlation_rule)
    assert sigma_correlation_rule.group_by == [
        "testalias",
        "mapped1.field",
        "test.field",
        "mapped2a.field",
        "mapped2b.field",
    ]
    assert sigma_correlation_rule.aliases.aliases["testalias"] == SigmaCorrelationFieldAlias(
        alias="testalias",
        mapping={
            SigmaRuleReference("testrule_1"): "mapped1.field",
            SigmaRuleReference("testrule_2"): "test3.field",
        },
    )
    assert sigma_correlation_rule.condition.fieldref == "mapped1.field"


def test_drop_detection_item_transformation(sigma_rule: SigmaRule, dummy_pipeline):
    transformation = DropDetectionItemTransformation()
    processing_item = ProcessingItem(
        transformation,
        field_name_conditions=[IncludeFieldCondition(fields=["field2"])],
    )
    processing_item.apply(dummy_pipeline, sigma_rule)
    assert sigma_rule.detection.detections["test"] == SigmaDetection(
        [
            SigmaDetection(
                [
                    SigmaDetectionItem("field1", [], [SigmaString("value1")]),
                    SigmaDetectionItem("field3", [], [SigmaString("value3")]),
                ]
            )
        ]
    )


def test_drop_detection_item_transformation_with_set_state(sigma_rule: SigmaRule):
    pipeline = ProcessingPipeline(
        [
            ProcessingItem(
                identifier="test",
                transformation=SetStateTransformation("state", "test"),
                rule_conditions=[RuleContainsDetectionItemCondition("field2", "value2")],
            ),
            ProcessingItem(
                transformation=DropDetectionItemTransformation(),
                field_name_conditions=[IncludeFieldCondition(fields=["field2"])],
                rule_conditions=[RuleProcessingItemAppliedCondition("test")],
            ),
        ]
    )
    pipeline.apply(sigma_rule)
    assert sigma_rule.detection.detections["test"] == SigmaDetection(
        [
            SigmaDetection(
                [
                    SigmaDetectionItem("field1", [], [SigmaString("value1")]),
                    SigmaDetectionItem("field3", [], [SigmaString("value3")]),
                ]
            )
        ]
    )


def test_drop_detection_item_transformation(sigma_rule: SigmaRule, dummy_pipeline):
    transformation = DropDetectionItemTransformation()
    processing_item = ProcessingItem(
        transformation,
        field_name_conditions=[IncludeFieldCondition(fields=["field2"])],
    )
    processing_item.apply(dummy_pipeline, sigma_rule)
    assert sigma_rule.detection.detections["test"] == SigmaDetection(
        [
            SigmaDetection(
                [
                    SigmaDetectionItem("field1", [], [SigmaString("value1")]),
                    SigmaDetectionItem("field3", [], [SigmaString("value3")]),
                ]
            )
        ]
    )


def test_drop_detection_item_transformation_correlation_rule(
    sigma_correlation_rule, dummy_pipeline
):
    transformation = DropDetectionItemTransformation()
    orig_correlation_rule = deepcopy(sigma_correlation_rule)
    transformation.apply(dummy_pipeline, sigma_correlation_rule)
    assert sigma_correlation_rule == orig_correlation_rule


def test_drop_detection_item_transformation_all(sigma_rule: SigmaRule, dummy_pipeline):
    transformation = DropDetectionItemTransformation()
    processing_item = ProcessingItem(
        transformation,
        field_name_conditions=[IncludeFieldCondition(fields=["field1", "field2", "field3"])],
    )
    transformation.apply(dummy_pipeline, sigma_rule)
    assert sigma_rule.detection.detections["test"].detection_items[0].detection_items == []


@pytest.fixture
def add_fieldname_suffix_transformation():
    return AddFieldnameSuffixTransformation.from_dict(
        {
            "suffix": ".test",
        }
    )


def test_add_fieldname_suffix(dummy_pipeline, sigma_rule, add_fieldname_suffix_transformation):
    add_fieldname_suffix_transformation.apply(dummy_pipeline, sigma_rule)
    assert sigma_rule.detection.detections["test"] == SigmaDetection(
        [
            SigmaDetection(
                [
                    SigmaDetectionItem("field1.test", [], [SigmaString("value1")]),
                    SigmaDetectionItem("field2.test", [], [SigmaString("value2")]),
                    SigmaDetectionItem("field3.test", [], [SigmaString("value3")]),
                ]
            )
        ]
    )
    assert sigma_rule.fields == [
        "otherfield1.test",
        "field1.test",
        "field2.test",
        "field3.test",
        "otherfield2.test",
    ]


def test_add_fieldname_suffix_keyword(
    dummy_pipeline, keyword_sigma_rule, add_fieldname_suffix_transformation
):
    add_fieldname_suffix_transformation.apply(dummy_pipeline, keyword_sigma_rule)
    assert keyword_sigma_rule.detection.detections["test"] == SigmaDetection(
        [
            SigmaDetectionItem(
                None,
                [],
                [
                    SigmaString("value1"),
                    SigmaString("value2"),
                    SigmaString("value3"),
                ],
            ),
        ]
    )


def test_add_fieldname_suffix_tracking(
    dummy_pipeline, sigma_rule, add_fieldname_suffix_transformation
):
    processing_item = ProcessingItem(
        add_fieldname_suffix_transformation,
        field_name_conditions=[IncludeFieldCondition("field1")],
        identifier="test",
    )
    processing_item.apply(dummy_pipeline, sigma_rule)
    detection_items = sigma_rule.detection.detections["test"].detection_items[0].detection_items
    assert detection_items == [
        SigmaDetectionItem("field1.test", [], [SigmaString("value1")]),
        SigmaDetectionItem("field2", [], [SigmaString("value2")]),
        SigmaDetectionItem("field3", [], [SigmaString("value3")]),
    ]
    assert [detection_item.was_processed_by("test") for detection_item in detection_items] == [
        True,
        False,
        False,
    ]
    assert sigma_rule.was_processed_by("test")
    assert processing_item.transformation._pipeline.field_mappings == {"field1": {"field1.test"}}


def test_add_fieldname_suffix_transformation_correlation_rule(
    sigma_correlation_rule, dummy_pipeline, add_fieldname_suffix_transformation
):
    add_fieldname_suffix_transformation.apply(dummy_pipeline, sigma_correlation_rule)
    assert sigma_correlation_rule.group_by == ["testalias", "field2.test", "field3.test"]
    assert sigma_correlation_rule.aliases.aliases["testalias"] == SigmaCorrelationFieldAlias(
        alias="testalias",
        mapping={
            SigmaRuleReference("testrule_1"): "field1.test",
            SigmaRuleReference("testrule_2"): "field2.test",
        },
    )
    assert sigma_correlation_rule.condition.fieldref == "field1.test"


@pytest.fixture
def add_fieldname_prefix_transformation():
    return AddFieldnamePrefixTransformation.from_dict(
        {
            "prefix": "test.",
        }
    )


def test_add_fieldname_prefix(dummy_pipeline, sigma_rule, add_fieldname_prefix_transformation):
    add_fieldname_prefix_transformation.apply(dummy_pipeline, sigma_rule)
    assert sigma_rule.detection.detections["test"] == SigmaDetection(
        [
            SigmaDetection(
                [
                    SigmaDetectionItem("test.field1", [], [SigmaString("value1")]),
                    SigmaDetectionItem("test.field2", [], [SigmaString("value2")]),
                    SigmaDetectionItem("test.field3", [], [SigmaString("value3")]),
                ]
            )
        ]
    )
    assert sigma_rule.fields == [
        "test.otherfield1",
        "test.field1",
        "test.field2",
        "test.field3",
        "test.otherfield2",
    ]


def test_add_fieldname_prefix_keyword(
    dummy_pipeline, keyword_sigma_rule, add_fieldname_prefix_transformation
):
    add_fieldname_prefix_transformation.apply(dummy_pipeline, keyword_sigma_rule)
    assert keyword_sigma_rule.detection.detections["test"] == SigmaDetection(
        [
            SigmaDetectionItem(
                None,
                [],
                [
                    SigmaString("value1"),
                    SigmaString("value2"),
                    SigmaString("value3"),
                ],
            ),
        ]
    )


def test_add_fieldname_prefix_tracking(
    dummy_pipeline, sigma_rule, add_fieldname_prefix_transformation
):
    processing_item = ProcessingItem(
        add_fieldname_prefix_transformation,
        field_name_conditions=[IncludeFieldCondition("field1")],
        identifier="test",
    )
    processing_item.apply(dummy_pipeline, sigma_rule)
    detection_items = sigma_rule.detection.detections["test"].detection_items[0].detection_items
    assert detection_items == [
        SigmaDetectionItem("test.field1", [], [SigmaString("value1")]),
        SigmaDetectionItem("field2", [], [SigmaString("value2")]),
        SigmaDetectionItem("field3", [], [SigmaString("value3")]),
    ]
    assert [detection_item.was_processed_by("test") for detection_item in detection_items] == [
        True,
        False,
        False,
    ]
    assert sigma_rule.was_processed_by("test")
    assert processing_item.transformation._pipeline.field_mappings == {"field1": {"test.field1"}}


def test_add_fieldname_prefix_correlation_rule(
    sigma_correlation_rule, dummy_pipeline, add_fieldname_prefix_transformation
):
    add_fieldname_prefix_transformation.apply(dummy_pipeline, sigma_correlation_rule)
    assert sigma_correlation_rule.group_by == ["testalias", "test.field2", "test.field3"]
    assert sigma_correlation_rule.aliases.aliases["testalias"] == SigmaCorrelationFieldAlias(
        alias="testalias",
        mapping={
            SigmaRuleReference("testrule_1"): "test.field1",
            SigmaRuleReference("testrule_2"): "test.field2",
        },
    )
    assert sigma_correlation_rule.condition.fieldref == "test.field1"


def test_fields_list_mapping_with_detection_item_condition(sigma_rule: SigmaRule):
    processing_pipeline = ProcessingPipeline(
        [
            ProcessingItem(
                identifier="suffix_some",
                transformation=AddFieldnameSuffixTransformation(".test"),
                field_name_conditions=[
                    IncludeFieldCondition(
                        fields=["^field\\d+"],
                        type="re",
                    ),
                ],
            ),
            ProcessingItem(
                identifier="prefix_others",
                transformation=AddFieldnamePrefixTransformation("test."),
                field_name_conditions=[
                    FieldNameProcessingItemAppliedCondition("suffix_some"),
                ],
                field_name_condition_negation=True,
            ),
        ]
    )
    processing_pipeline.apply(sigma_rule)
    assert sigma_rule.fields == [
        "test.otherfield1",
        "field1.test",
        "field2.test",
        "field3.test",
        "test.otherfield2",
    ]


def test_wildcard_placeholders(dummy_pipeline, sigma_rule_placeholders: SigmaRule):
    transformation = WildcardPlaceholderTransformation()
    transformation.apply(dummy_pipeline, sigma_rule_placeholders)
    assert sigma_rule_placeholders.detection.detections["test"] == SigmaDetection(
        [
            SigmaDetection(
                [
                    SigmaDetectionItem(
                        "field1", [SigmaExpandModifier], [SigmaString("value*test")]
                    ),
                    SigmaDetectionItem(
                        "field2", [SigmaExpandModifier], [SigmaString("value*test*")]
                    ),
                    SigmaDetectionItem(
                        "field3",
                        [SigmaExpandModifier],
                        [SigmaString("value*test*test*test")],
                    ),
                ]
            )
        ]
    )


def test_wildcard_placeholders_correlation_rule(sigma_correlation_rule, dummy_pipeline):
    orig_correlation_rule = deepcopy(sigma_correlation_rule)
    transformation = WildcardPlaceholderTransformation()
    transformation.apply(dummy_pipeline, sigma_correlation_rule)
    assert sigma_correlation_rule == orig_correlation_rule


def test_wildcard_placeholders_include_and_exclude_error():
    with pytest.raises(SigmaConfigurationError, match="exclusively"):
        WildcardPlaceholderTransformation(include=["included_field"], exclude=["excluded_field"])


def test_wildcard_placeholders_included(dummy_pipeline, sigma_rule_placeholders: SigmaRule):
    transformation = WildcardPlaceholderTransformation(include=["var1"])
    transformation.set_processing_item(
        ProcessingItem(
            transformation,
            identifier="test",
        )
    )
    transformation.apply(dummy_pipeline, sigma_rule_placeholders)
    detection_items = (
        sigma_rule_placeholders.detection.detections["test"].detection_items[0].detection_items
    )
    assert (
        detection_items[0].value[0] == SigmaString("value*test")
        and detection_items[0].was_processed_by("test") == True
        and detection_items[1].value[0].s
        == ("value", Placeholder("var2"), "test", Placeholder("var3"))
        and detection_items[1].was_processed_by("test") == False
        and detection_items[2].value[0].s
        == (
            "value",
            SpecialChars.WILDCARD_MULTI,
            "test",
            Placeholder("var2"),
            "test",
            Placeholder("var3"),
            "test",
        )
        and detection_items[2].was_processed_by("test") == True
        and sigma_rule_placeholders.was_processed_by("test")
    )


def test_wildcard_placeholders_excluded(dummy_pipeline, sigma_rule_placeholders: SigmaRule):
    transformation = WildcardPlaceholderTransformation(exclude=["var2", "var3"])
    transformation.set_processing_item(
        ProcessingItem(
            transformation,
            identifier="test",
        )
    )
    transformation.apply(dummy_pipeline, sigma_rule_placeholders)
    detection_items = (
        sigma_rule_placeholders.detection.detections["test"].detection_items[0].detection_items
    )
    assert (
        detection_items[0].value[0] == SigmaString("value*test")
        and detection_items[0].was_processed_by("test") == True
        and detection_items[1].value[0].s
        == ("value", Placeholder("var2"), "test", Placeholder("var3"))
        and detection_items[1].was_processed_by("test") == False
        and detection_items[2].value[0].s
        == (
            "value",
            SpecialChars.WILDCARD_MULTI,
            "test",
            Placeholder("var2"),
            "test",
            Placeholder("var3"),
            "test",
        )
        and detection_items[2].was_processed_by("test") == True
        and sigma_rule_placeholders.was_processed_by("test")
    )


def test_wildcard_placeholders_without_placeholders(dummy_pipeline, sigma_rule: SigmaRule):
    transformation = WildcardPlaceholderTransformation()
    transformation.apply(dummy_pipeline, sigma_rule)
    assert sigma_rule.detection.detections["test"] == SigmaDetection(
        [
            SigmaDetection(
                [
                    SigmaDetectionItem("field1", [], [SigmaString("value1")]),
                    SigmaDetectionItem("field2", [], [SigmaString("value2")]),
                    SigmaDetectionItem("field3", [], [SigmaString("value3")]),
                ]
            )
        ]
    )


def test_valuelist_placeholders(sigma_rule_placeholders_simple: SigmaRule):
    transformation = ValueListPlaceholderTransformation()
    pipeline = ProcessingPipeline(vars={"var1": ["val1", 123], "var2": "val3*"})
    transformation.apply(pipeline, sigma_rule_placeholders_simple)
    assert sigma_rule_placeholders_simple.detection.detections["test"] == SigmaDetection(
        [
            SigmaDetection(
                [
                    SigmaDetectionItem(
                        "field",
                        [SigmaExpandModifier],
                        [
                            SigmaString("valueval1testval3*end"),
                            SigmaString("value123testval3*end"),
                        ],
                    ),
                ]
            )
        ]
    )


def test_valuelist_placeholders_correlation_rule(sigma_correlation_rule, dummy_pipeline):
    orig_correlation_rule = deepcopy(sigma_correlation_rule)
    transformation = ValueListPlaceholderTransformation()
    transformation.apply(dummy_pipeline, sigma_correlation_rule)
    assert sigma_correlation_rule == orig_correlation_rule


def test_valuelist_placeholders_missing(sigma_rule_placeholders_simple: SigmaRule):
    transformation = ValueListPlaceholderTransformation()
    pipeline = ProcessingPipeline([], vars={"var1": "val1"})
    with pytest.raises(SigmaValueError, match="doesn't exist"):
        transformation.apply(pipeline, sigma_rule_placeholders_simple)


def test_valuelist_placeholders_wrong_type(sigma_rule_placeholders_simple: SigmaRule):
    transformation = ValueListPlaceholderTransformation()
    pipeline = ProcessingPipeline(vars={"var1": None})
    with pytest.raises(SigmaValueError, match="not a string or number"):
        transformation.apply(pipeline, sigma_rule_placeholders_simple)


def test_queryexpr_placeholders(dummy_pipeline, sigma_rule_placeholders_only: SigmaRule):
    expr = "{field} lookup {id}"
    transformation = QueryExpressionPlaceholderTransformation(
        expression=expr, mapping={"var2": "placeholder2"}
    )
    transformation.apply(dummy_pipeline, sigma_rule_placeholders_only)
    assert sigma_rule_placeholders_only.detection.detections["test"] == SigmaDetection(
        [
            SigmaDetection(
                [
                    SigmaDetectionItem(
                        "field1",
                        [SigmaExpandModifier],
                        [SigmaQueryExpression(expr, "var1")],
                        auto_modifiers=False,
                    ),
                    SigmaDetectionItem(
                        "field2",
                        [SigmaExpandModifier],
                        [SigmaQueryExpression(expr, "placeholder2")],
                        auto_modifiers=False,
                    ),
                    SigmaDetectionItem(
                        "field3",
                        [SigmaExpandModifier],
                        [SigmaQueryExpression(expr, "var3")],
                        auto_modifiers=False,
                    ),
                ]
            )
        ]
    )


def test_queryexpr_placeholders_correlation_rule(sigma_correlation_rule, dummy_pipeline):
    orig_correlation_rule = deepcopy(sigma_correlation_rule)
    transformation = QueryExpressionPlaceholderTransformation(
        expression="{field} lookup {id}", mapping={"var2": "placeholder2"}
    )
    transformation.apply(dummy_pipeline, sigma_correlation_rule)
    assert sigma_correlation_rule == orig_correlation_rule


def test_queryexpr_placeholders_without_placeholders(dummy_pipeline, sigma_rule: SigmaRule):
    transformation = QueryExpressionPlaceholderTransformation(
        expression="{field} lookup {id}",
    )
    transformation.apply(dummy_pipeline, sigma_rule)
    assert sigma_rule.detection.detections["test"] == SigmaDetection(
        [
            SigmaDetection(
                [
                    SigmaDetectionItem("field1", [], [SigmaString("value1")]),
                    SigmaDetectionItem("field2", [], [SigmaString("value2")]),
                    SigmaDetectionItem("field3", [], [SigmaString("value3")]),
                ]
            )
        ]
    )


def test_queryexpr_placeholders_mixed_string(dummy_pipeline, sigma_rule_placeholders: SigmaRule):
    transformation = QueryExpressionPlaceholderTransformation(
        expression="{field} lookup {id}",
    )
    with pytest.raises(SigmaValueError, match="only allows placeholder-only strings"):
        transformation.apply(dummy_pipeline, sigma_rule_placeholders)


### ConditionTransformation ###
@dataclass
class DummyConditionTransformation(ConditionTransformation):
    """A condition transformation that does absolutely nothing or appends something to the condition."""

    do_something: bool

    def apply_condition(self, cond: SigmaCondition) -> None:
        if self.do_something:
            cond.condition += " and test"


def test_conditiontransformation_tracking_change(dummy_pipeline, sigma_rule: SigmaRule):
    transformation = DummyConditionTransformation(True)
    transformation.set_processing_item(
        ProcessingItem(
            transformation,
            identifier="test",
        )
    )
    transformation.apply(dummy_pipeline, sigma_rule)
    assert sigma_rule.detection.parsed_condition[0].was_processed_by(
        "test"
    ) and sigma_rule.was_processed_by("test")


def test_conditiontransformation_tracking_nochange(dummy_pipeline, sigma_rule: SigmaRule):
    transformation = DummyConditionTransformation(False)
    transformation.set_processing_item(
        ProcessingItem(
            transformation,
            identifier="test",
        )
    )
    transformation.apply(dummy_pipeline, sigma_rule)
    assert not sigma_rule.detection.parsed_condition[0].was_processed_by(
        "test"
    ) and sigma_rule.was_processed_by("test")


### AddConditionTransformation ###
def test_addconditiontransformation(dummy_pipeline, sigma_rule: SigmaRule):
    transformation = AddConditionTransformation(
        {
            "newfield1": "test",
            "newfield2": 123,
            "newfield3": "$category",
            "listfield": ["value1", "value2"],
        },
        "additional",
    )
    transformation.set_processing_item(
        ProcessingItem(
            transformation,
            identifier="test",
        )
    )
    transformation.apply(dummy_pipeline, sigma_rule)
    assert (
        sigma_rule.detection.parsed_condition[0].condition
        == "additional and (test)"  # condition expression was added
        and sigma_rule.detection.detections["additional"]
        == SigmaDetection(
            [  # additional detection item referred by condition
                SigmaDetectionItem("newfield1", [], [SigmaString("test")]),
                SigmaDetectionItem("newfield2", [], [SigmaNumber(123)]),
                SigmaDetectionItem("newfield3", [], [SigmaString("$category")]),
                SigmaDetectionItem("listfield", [], [SigmaString("value1"), SigmaString("value2")]),
            ]
        )
        and all(  # detection items are marked as processed by processing item
            detection_item.was_processed_by("test")
            for detection_item in sigma_rule.detection.detections["additional"].detection_items
        )
        and sigma_rule.was_processed_by("test")
    )


def test_addconditiontransformation_correlation_rule(sigma_correlation_rule, dummy_pipeline):
    orig_correlation_rule = deepcopy(sigma_correlation_rule)
    transformation = AddConditionTransformation(
        {
            "newfield1": "test",
        },
        "additional",
    )
    transformation.apply(dummy_pipeline, sigma_correlation_rule)
    assert sigma_correlation_rule == orig_correlation_rule


def test_addconditiontransformation_template(dummy_pipeline, sigma_rule: SigmaRule):
    transformation = AddConditionTransformation(
        {
            "newfield1": "$category",
            "newfield2": "$something",
            "listfield": ["$category", "value"],
        },
        "additional",
        template=True,
    )
    transformation.set_processing_item(
        ProcessingItem(
            transformation,
            identifier="test",
        )
    )
    transformation.apply(dummy_pipeline, sigma_rule)
    assert (
        sigma_rule.detection.parsed_condition[0].condition
        == "additional and (test)"  # condition expression was added
        and sigma_rule.detection.detections["additional"]
        == SigmaDetection(
            [  # additional detection item referred by condition
                SigmaDetectionItem("newfield1", [], [SigmaString("test")]),
                SigmaDetectionItem("newfield2", [], [SigmaString("$something")]),
                SigmaDetectionItem("listfield", [], [SigmaString("test"), SigmaString("value")]),
            ]
        )
        and all(  # detection items are marked as processed by processing item
            detection_item.was_processed_by("test")
            for detection_item in sigma_rule.detection.detections["additional"].detection_items
        )
        and sigma_rule.was_processed_by("test")
    )


def test_addconditiontransformation_random_name():
    transformation = AddConditionTransformation({})
    name = transformation.name
    assert len(name) > 6 and name.startswith("_cond_")


def test_addconditiontransformation_negated(dummy_pipeline, sigma_rule: SigmaRule):
    transformation = AddConditionTransformation(
        {
            "newfield1": "test",
            "newfield2": 123,
            "newfield3": "$category",
            "listfield": ["value1", "value2"],
        },
        "additional",
        negated=True,
    )
    transformation.set_processing_item(
        ProcessingItem(
            transformation,
            identifier="test",
        )
    )
    transformation.apply(dummy_pipeline, sigma_rule)
    assert (
        sigma_rule.detection.parsed_condition[0].condition
        == "not additional and (test)"  # negated condition expression was added
    )


### ChangeLogsourceTransformation ###
def test_changelogsource(dummy_pipeline, sigma_rule: SigmaRule):
    processing_item = ProcessingItem(
        ChangeLogsourceTransformation("test_category", "test_product", "test_service"),
        identifier="test",
    )
    processing_item.apply(dummy_pipeline, sigma_rule)

    assert sigma_rule.logsource == SigmaLogSource(
        "test_category", "test_product", "test_service"
    ) and sigma_rule.was_processed_by("test")


def test_changelogsource_correlation_rule(sigma_correlation_rule, dummy_pipeline):
    orig_correlation_rule = deepcopy(sigma_correlation_rule)
    transformation = ChangeLogsourceTransformation("test_category", "test_product", "test_service")
    transformation.apply(dummy_pipeline, sigma_correlation_rule)
    assert sigma_correlation_rule == orig_correlation_rule


def test_add_fields_transformation_single(dummy_pipeline, sigma_rule):
    transformation = AddFieldTransformation("added_field")
    transformation.apply(dummy_pipeline, sigma_rule)
    assert sigma_rule.fields == [
        "otherfield1",
        "field1",
        "field2",
        "field3",
        "otherfield2",
        "added_field",
    ]


def test_add_fields_transformation_multiple(dummy_pipeline, sigma_rule):
    transformation = AddFieldTransformation(["added_field1", "added_field2"])
    transformation.apply(dummy_pipeline, sigma_rule)
    assert sigma_rule.fields == [
        "otherfield1",
        "field1",
        "field2",
        "field3",
        "otherfield2",
        "added_field1",
        "added_field2",
    ]


def test_remove_fields_transformation_single(dummy_pipeline, sigma_rule):
    transformation = RemoveFieldTransformation("field1")
    transformation.apply(dummy_pipeline, sigma_rule)
    assert sigma_rule.fields == [
        "otherfield1",
        "field2",
        "field3",
        "otherfield2",
    ]


def test_remove_fields_transformation_multiple(dummy_pipeline, sigma_rule):
    transformation = RemoveFieldTransformation(["field1", "field3"])
    transformation.apply(dummy_pipeline, sigma_rule)
    assert sigma_rule.fields == [
        "otherfield1",
        "field2",
        "otherfield2",
    ]


def test_remove_fields_transformation_single_nonexistent(dummy_pipeline, sigma_rule):
    transformation = RemoveFieldTransformation("nonexistent_field")
    transformation.apply(dummy_pipeline, sigma_rule)
    assert sigma_rule.fields == [
        "otherfield1",
        "field1",
        "field2",
        "field3",
        "otherfield2",
    ]


def test_remove_fields_transformation_multiple_nonexistent(dummy_pipeline, sigma_rule):
    transformation = RemoveFieldTransformation(
        ["nonexistent_field1", "field1", "nonexistent_field2"]
    )
    transformation.apply(dummy_pipeline, sigma_rule)
    assert sigma_rule.fields == [
        "otherfield1",
        "field2",
        "field3",
        "otherfield2",
    ]


def test_set_fields_transformation(dummy_pipeline, sigma_rule):
    transformation = SetFieldTransformation(["field1", "field2", "field3"])
    transformation.apply(dummy_pipeline, sigma_rule)
    assert sigma_rule.fields == ["field1", "field2", "field3"]


def test_replace_string_simple(dummy_pipeline, sigma_rule: SigmaRule):
    transformation = ReplaceStringTransformation("value", "test")
    transformation.apply(dummy_pipeline, sigma_rule)
    assert sigma_rule.detection.detections["test"] == SigmaDetection(
        [
            SigmaDetection(
                [
                    SigmaDetectionItem("field1", [], [SigmaString("test1")]),
                    SigmaDetectionItem("field2", [], [SigmaString("test2")]),
                    SigmaDetectionItem("field3", [], [SigmaString("test3")]),
                ]
            )
        ]
    )


def test_replace_string_specials(dummy_pipeline):
    sigma_rule = SigmaRule.from_dict(
        {
            "title": "Test",
            "logsource": {"category": "test"},
            "detection": {
                "test": [
                    {
                        "field1": "*\\value",
                        "field2": 123,
                    }
                ],
                "condition": "test",
            },
        }
    )
    transformation = ReplaceStringTransformation("^.*\\\\", "/")
    transformation.apply(dummy_pipeline, sigma_rule)
    assert sigma_rule.detection.detections["test"] == SigmaDetection(
        [
            SigmaDetection(
                [
                    SigmaDetectionItem("field1", [], [SigmaString("/value")]),
                    SigmaDetectionItem("field2", [], [SigmaNumber(123)]),
                ]
            )
        ]
    )


def test_replace_string_placeholder(dummy_pipeline):
    sigma_rule = SigmaRule.from_dict(
        {
            "title": "Test",
            "logsource": {"category": "test"},
            "detection": {
                "test": {
                    "field|expand": "foo%var%bar",
                },
                "condition": "test",
            },
        }
    )
    s_before = sigma_rule.detection.detections["test"].detection_items[0].value[0]
    assert s_before == SigmaString("foo%var%bar").insert_placeholders()

    transformation = ReplaceStringTransformation("bar", "test")
    transformation.apply(dummy_pipeline, sigma_rule)
    s = sigma_rule.detection.detections["test"].detection_items[0].value[0]
    assert s == SigmaString("foo%var%test").insert_placeholders()


def test_replace_string_no_placeholder(dummy_pipeline):
    sigma_rule = SigmaRule.from_dict(
        {
            "title": "Test",
            "logsource": {"category": "test"},
            "detection": {
                "test": {
                    "field": "foo%var%bar",
                },
                "condition": "test",
            },
        }
    )
    s_before = sigma_rule.detection.detections["test"].detection_items[0].value[0]
    assert s_before == SigmaString("foo%var%bar")

    transformation = ReplaceStringTransformation("bar", "test")
    transformation.apply(dummy_pipeline, sigma_rule)
    s = sigma_rule.detection.detections["test"].detection_items[0].value[0]
    assert s == SigmaString("foo%var%test")


def test_replace_string_skip_specials(dummy_pipeline):
    sigma_rule = SigmaRule.from_dict(
        {
            "title": "Test",
            "logsource": {"category": "test"},
            "detection": {
                "test": [
                    {
                        "field1": "*\\value",
                        "field2": 123,
                    }
                ],
                "condition": "test",
            },
        }
    )
    transformation = ReplaceStringTransformation("^.*\\\\", "/?/", True)
    transformation.apply(dummy_pipeline, sigma_rule)
    assert sigma_rule.detection.detections["test"] == SigmaDetection(
        [
            SigmaDetection(
                [
                    SigmaDetectionItem("field1", [], [SigmaString("*/\\?/value")]),
                    SigmaDetectionItem("field2", [], [SigmaNumber(123)]),
                ]
            )
        ]
    )


def test_replace_string_skip_specials_with_interpret_specials(dummy_pipeline):
    sigma_rule = SigmaRule.from_dict(
        {
            "title": "Test",
            "logsource": {"category": "test"},
            "detection": {
                "test": [
                    {
                        "field1": "*\\value",
                        "field2": 123,
                    }
                ],
                "condition": "test",
            },
        }
    )
    transformation = ReplaceStringTransformation("^.*\\\\", "/?/", True, True)
    transformation.apply(dummy_pipeline, sigma_rule)
    assert sigma_rule.detection.detections["test"] == SigmaDetection(
        [
            SigmaDetection(
                [
                    SigmaDetectionItem("field1", [], [SigmaString("*/?/value")]),
                    SigmaDetectionItem("field2", [], [SigmaNumber(123)]),
                ]
            )
        ]
    )


def test_replace_string_backslashes(dummy_pipeline):
    sigma_rule = SigmaRule.from_dict(
        {
            "title": "Test",
            "logsource": {"category": "test"},
            "detection": {
                "test": [
                    {
                        "field1": r"backslash\\value",
                        "field2": r"backslash\\\\value",
                        "field3": r"plainwildcard\*value",
                    }
                ],
                "condition": "test",
            },
        }
    )
    transformation = ReplaceStringTransformation("value", "test")
    transformation.apply(dummy_pipeline, sigma_rule)
    assert sigma_rule.detection.detections["test"] == SigmaDetection(
        [
            SigmaDetection(
                [
                    SigmaDetectionItem("field1", [], [SigmaString(r"backslash\\test")]),
                    SigmaDetectionItem("field2", [], [SigmaString(r"backslash\\\\test")]),
                    SigmaDetectionItem("field3", [], [SigmaString(r"plainwildcard\*test")]),
                ]
            )
        ]
    )


def test_replace_string_invalid():
    with pytest.raises(SigmaRegularExpressionError, match="Regular expression.*invalid"):
        ReplaceStringTransformation("*", "test")


def test_replace_string_correlation_rule(sigma_correlation_rule, dummy_pipeline):
    orig_correlation_rule = deepcopy(sigma_correlation_rule)
    transformation = ReplaceStringTransformation("value", "test")
    transformation.apply(dummy_pipeline, sigma_correlation_rule)
    assert sigma_correlation_rule == orig_correlation_rule


@pytest.fixture
def map_string_transformation():
    return MapStringTransformation(
        {
            "value1": "mapped1",
            "value2": ["mapped2A", "mapped2B"],
        }
    )


def test_map_string_transformation(dummy_pipeline, sigma_rule, map_string_transformation):
    map_string_transformation.apply(dummy_pipeline, sigma_rule)
    assert sigma_rule.detection.detections["test"] == SigmaDetection(
        [
            SigmaDetection(
                [
                    SigmaDetectionItem("field1", [], [SigmaString("mapped1")]),
                    SigmaDetectionItem(
                        "field2", [], [SigmaString("mapped2A"), SigmaString("mapped2B")]
                    ),
                    SigmaDetectionItem("field3", [], [SigmaString("value3")]),
                ]
            )
        ]
    )


def test_map_string_transformation_correlation_rule(
    dummy_pipeline, sigma_correlation_rule, map_string_transformation
):
    orig_correlation_rule = deepcopy(sigma_correlation_rule)
    map_string_transformation.apply(dummy_pipeline, sigma_correlation_rule)
    assert sigma_correlation_rule == orig_correlation_rule


def test_regex_transformation_plain_method(dummy_pipeline):
    detection_item = SigmaDetectionItem("field", [], [SigmaString("\\te.st*va?ue")])
    transformation = RegexTransformation(method="plain")
    transformation.apply_detection_item(detection_item)
    assert detection_item.value[0] == SigmaRegularExpression("\\\\te\\.st.*va.ue")


def test_regex_transformation_empty_string(dummy_pipeline):
    detection_item = SigmaDetectionItem("field", [], [SigmaString("")])
    transformation = RegexTransformation(method="plain")
    transformation.apply_detection_item(detection_item)
<<<<<<< HEAD
    assert detection_item.value[0] == SigmaRegularExpression("")
=======
    assert detection_item.value[0] == SigmaString("")
>>>>>>> d6fdf46f


def test_regex_transformation_case_insensitive_bracket_method(dummy_pipeline):
    detection_item = SigmaDetectionItem("field", [], [SigmaString("\\tE.sT*val?ue")])
    transformation = RegexTransformation(method="ignore_case_brackets")
    transformation.apply_detection_item(detection_item)
    assert detection_item.value[0] == SigmaRegularExpression(
        "\\\\[tT][eE]\\.[sS][tT].*[vV][aA][lL].[uU][eE]"
    )


def test_regex_transformation_case_insensitive_flags_method(dummy_pipeline):
    detection_item = SigmaDetectionItem("field", [], [SigmaString("\\tE.sT*val?ue")])
    transformation = RegexTransformation(method="ignore_case_flag")
    transformation.apply_detection_item(detection_item)
    assert detection_item.value[0] == SigmaRegularExpression(
        "\\\\tE\\.sT.*val.ue", {SigmaRegularExpressionFlag.IGNORECASE}
    )


def test_regex_transformation_invalid_method():
    with pytest.raises(SigmaConfigurationError, match="Invalid method"):
        RegexTransformation(method="invalid")


def test_set_value_transformation_string():
    transformation = SetValueTransformation("testvalue")
    detection_item = SigmaDetectionItem("field", [], [SigmaString("test")])
    transformation.apply_detection_item(detection_item)
    assert detection_item.value[0] == SigmaString("testvalue")


def test_set_value_transformation_number():
    transformation = SetValueTransformation(123)
    detection_item = SigmaDetectionItem("field", [], [SigmaString("test")])
    transformation.apply_detection_item(detection_item)
    assert detection_item.value[0] == SigmaNumber(123)


def test_set_value_transformation_boolean():
    transformation = SetValueTransformation(True)
    detection_item = SigmaDetectionItem("field", [], [SigmaString("test")])
    transformation.apply_detection_item(detection_item)
    assert detection_item.value[0] == SigmaBool(True)


def test_set_value_transformation_none():
    transformation = SetValueTransformation(None)
    detection_item = SigmaDetectionItem("field", [], [SigmaString("test")])
    transformation.apply_detection_item(detection_item)
    assert detection_item.value[0] == SigmaNull()


def test_set_value_transformation_unsupported_type():
    with pytest.raises(SigmaConfigurationError, match="Unsupported value type"):
        SetValueTransformation(object())


def test_set_value_transformation_force_unsupported_type():
    with pytest.raises(SigmaConfigurationError, match="is only allowed for"):
        SetValueTransformation(None, "num")


def test_set_value_transformation_force_string():
    transformation = SetValueTransformation(123, "str")
    detection_item = SigmaDetectionItem("field", [], [SigmaString("test")])
    transformation.apply_detection_item(detection_item)
    assert detection_item.value[0] == SigmaString("123")


def test_set_value_transformation_force_number():
    transformation = SetValueTransformation("123", "num")
    detection_item = SigmaDetectionItem("field", [], [SigmaString("test")])
    transformation.apply_detection_item(detection_item)
    assert detection_item.value[0] == SigmaNumber(123)


def test_set_value_transformation_force_number_type_error():
    with pytest.raises(SigmaConfigurationError, match="can't be converted to number"):
        SetValueTransformation("test", "num")


def test_set_value_transformation_invalid_force_type():
    with pytest.raises(SigmaConfigurationError, match="Invalid force_type"):
        SetValueTransformation("test", "invalid")


def test_convert_type_transformation_num_to_str():
    transformation = ConvertTypeTransformation("str")
    detection_item = SigmaDetectionItem("field", [], [SigmaNumber(123)])
    transformation.apply_detection_item(detection_item)
    assert detection_item.value[0] == SigmaString("123")


def test_convert_type_transformation_str_to_str():
    transformation = ConvertTypeTransformation("str")
    detection_item = SigmaDetectionItem("field", [], [SigmaString("123")])
    transformation.apply_detection_item(detection_item)
    assert detection_item.value[0] == SigmaString("123")


def test_convert_type_transformation_str_to_num():
    transformation = ConvertTypeTransformation("num")
    detection_item = SigmaDetectionItem("field", [], [SigmaString("123")])
    transformation.apply_detection_item(detection_item)
    assert detection_item.value[0] == SigmaNumber(123)


def test_convert_type_transformation_num_to_num():
    transformation = ConvertTypeTransformation("num")
    detection_item = SigmaDetectionItem("field", [], [SigmaNumber(123)])
    transformation.apply_detection_item(detection_item)
    assert detection_item.value[0] == SigmaNumber(123)


def test_convert_type_transformation_str_to_num_no_number():
    transformation = ConvertTypeTransformation("num")
    detection_item = SigmaDetectionItem("field", [], [SigmaString("abc")])
    with pytest.raises(SigmaValueError, match="can't be converted to number"):
        transformation.apply_detection_item(detection_item)


def test_set_state(dummy_pipeline, sigma_rule: SigmaRule):
    transformation = SetStateTransformation("testkey", "testvalue")
    transformation.set_processing_item(
        ProcessingItem(
            transformation,
            identifier="test",
        )
    )
    transformation.apply(dummy_pipeline, sigma_rule)
    assert dummy_pipeline.state == {"testkey": "testvalue"}
    assert sigma_rule.was_processed_by("test")


def test_set_state_correlation_rule(sigma_correlation_rule, dummy_pipeline):
    transformation = SetStateTransformation("testkey", "testvalue")
    transformation.set_processing_item(
        ProcessingItem(
            transformation,
            identifier="test",
        )
    )
    transformation.apply(dummy_pipeline, sigma_correlation_rule)
    assert dummy_pipeline.state == {"testkey": "testvalue"}
    assert sigma_correlation_rule.was_processed_by("test")


def test_rule_failure_transformation(dummy_pipeline, sigma_rule):
    transformation = RuleFailureTransformation("Test")
    with pytest.raises(SigmaTransformationError, match="^Test$"):
        transformation.apply(dummy_pipeline, sigma_rule)


def test_rule_failure_transformation_correlation_rule(dummy_pipeline, sigma_correlation_rule):
    transformation = RuleFailureTransformation("Test")
    with pytest.raises(SigmaTransformationError, match="^Test$"):
        transformation.apply(dummy_pipeline, sigma_correlation_rule)


def test_detection_item_failure_transformation(dummy_pipeline, sigma_rule):
    transformation = DetectionItemFailureTransformation("Test")
    with pytest.raises(SigmaTransformationError, match="^Test$"):
        transformation.apply(dummy_pipeline, sigma_rule)


def test_set_custom_attribute(dummy_pipeline, sigma_rule):
    transformation = SetCustomAttributeTransformation("custom_key", "custom_value")
    transformation.set_processing_item(ProcessingItem(transformation, identifier="test"))

    transformation.apply(dummy_pipeline, sigma_rule)
    assert "custom_key" in sigma_rule.custom_attributes
    assert sigma_rule.custom_attributes["custom_key"] == "custom_value"
    assert sigma_rule.was_processed_by("test")


def test_set_custom_attribute_correlation_rule(dummy_pipeline, sigma_correlation_rule):
    transformation = SetCustomAttributeTransformation("custom_key", "custom_value")
    transformation.set_processing_item(ProcessingItem(transformation, identifier="test"))

    transformation.apply(dummy_pipeline, sigma_correlation_rule)
    assert "custom_key" in sigma_correlation_rule.custom_attributes
    assert sigma_correlation_rule.custom_attributes["custom_key"] == "custom_value"
    assert sigma_correlation_rule.was_processed_by("test")


@pytest.fixture
def nested_pipeline_transformation():
    return NestedProcessingTransformation(
        items=[
            ProcessingItem(
                transformation=TransformationAppend(s="Test"),
                rule_condition_linking=any,
                rule_conditions=[
                    RuleConditionTrue(dummy="test-true"),
                    RuleConditionFalse(dummy="test-false"),
                ],
                identifier="test",
            )
        ],
    )


def test_nested_pipeline_transformation_from_dict(nested_pipeline_transformation):
    assert (
        NestedProcessingTransformation.from_dict(
            {
                "items": [
                    {
                        "id": "test",
                        "rule_conditions": [
                            {"type": "true", "dummy": "test-true"},
                            {"type": "false", "dummy": "test-false"},
                        ],
                        "rule_cond_op": "or",
                        "type": "append",
                        "s": "Test",
                    }
                ],
            }
        )
        == nested_pipeline_transformation
    )


def test_nested_pipeline_transformation_from_yaml(nested_pipeline_transformation, monkeypatch):
    monkeypatch.setitem(transformations, "append", TransformationAppend)
    monkeypatch.setitem(rule_conditions, "true", RuleConditionTrue)
    monkeypatch.setitem(rule_conditions, "false", RuleConditionFalse)
    assert (
        ProcessingPipeline.from_yaml(
            """
        name: Test
        priority: 100
        transformations:
            - type: nest
              items:
              - id: test
                type: append
                s: Test
                rule_conditions:
                - type: "true"
                  dummy: test-true
                - type: "false"
                  dummy: test-false
                rule_cond_op: or
        """
        )
        == ProcessingPipeline(
            name="Test",
            priority=100,
            items=[ProcessingItem(nested_pipeline_transformation)],
        )
    )


def test_nested_pipeline_transformation_from_dict_apply(
    dummy_pipeline, sigma_rule, nested_pipeline_transformation
):
    nested_pipeline_transformation.apply(dummy_pipeline, sigma_rule)
    assert sigma_rule.title == "TestTest"
    assert sigma_rule.was_processed_by("test")


def test_nested_pipeline_transformation_no_items():
    with pytest.raises(SigmaConfigurationError, match="requires an 'items' key"):
        NestedProcessingTransformation.from_dict({"test": "fails"})


def test_transformation_identifier_completeness():
    classes_with_identifiers = transformations.values()

    def class_filter(c):
        return inspect.isclass(c) and not inspect.isabstract(c) and issubclass(c, Transformation)

    for cls in inspect.getmembers(transformations_module, class_filter):
        assert cls[1] in classes_with_identifiers


@pytest.fixture
def hashes_transformation():
    return HashesFieldsDetectionItemTransformation(
        valid_hash_algos=["MD5", "SHA1", "SHA256", "SHA512"],
        field_prefix="File",
        drop_algo_prefix=False,
    )


def test_hashes_transformation_single_hash(hashes_transformation):
    detection_item = SigmaDetectionItem(
        "Hashes", [], [SigmaString("SHA1=5F1CBC3D99558307BC1250D084FA968521482025")]
    )
    result = hashes_transformation.apply_detection_item(detection_item)
    assert isinstance(result, SigmaDetection)
    assert len(result.detection_items) == 1
    assert result.detection_items[0].field == "FileSHA1"
    assert result.detection_items[0].value == [
        SigmaString("5F1CBC3D99558307BC1250D084FA968521482025")
    ]


def test_hashes_transformation_multiple_hashes(hashes_transformation):
    detection_item = SigmaDetectionItem(
        "Hashes",
        [],
        [
            SigmaString("SHA1=5F1CBC3D99558307BC1250D084FA968521482025"),
            SigmaString("MD5=987B65CD9B9F4E9A1AFD8F8B48CF64A7"),
        ],
    )
    result = hashes_transformation.apply_detection_item(detection_item)
    assert isinstance(result, SigmaDetection)
    assert len(result.detection_items) == 2
    assert result.detection_items[0].field == "FileSHA1"
    assert result.detection_items[0].value == [
        SigmaString("5F1CBC3D99558307BC1250D084FA968521482025")
    ]
    assert result.detection_items[1].field == "FileMD5"
    assert result.detection_items[1].value == [SigmaString("987B65CD9B9F4E9A1AFD8F8B48CF64A7")]
    assert result.item_linking == ConditionOR


def test_hashes_transformation_drop_algo_prefix():
    transformation = HashesFieldsDetectionItemTransformation(
        valid_hash_algos=["MD5", "SHA1", "SHA256", "SHA512"],
        field_prefix="File",
        drop_algo_prefix=True,
    )
    detection_item = SigmaDetectionItem(
        "Hashes", [], [SigmaString("SHA1=5F1CBC3D99558307BC1250D084FA968521482025")]
    )
    result = transformation.apply_detection_item(detection_item)
    assert isinstance(result, SigmaDetection)
    assert len(result.detection_items) == 1
    assert result.detection_items[0].field == "File"
    assert result.detection_items[0].value == [
        SigmaString("5F1CBC3D99558307BC1250D084FA968521482025")
    ]


def test_hashes_transformation_invalid_hash(hashes_transformation):
    detection_item = SigmaDetectionItem("Hashes", [], [SigmaString("INVALID=123456")])
    with pytest.raises(Exception, match="No valid hash algo found"):
        hashes_transformation.apply_detection_item(detection_item)


def test_hashes_transformation_mixed_valid_invalid(hashes_transformation):
    detection_item = SigmaDetectionItem(
        "Hashes",
        [],
        [
            SigmaString("SHA1=5F1CBC3D99558307BC1250D084FA968521482025"),
            SigmaString("INVALID=123456"),
            SigmaString("MD5=987B65CD9B9F4E9A1AFD8F8B48CF64A7"),
        ],
    )
    result = hashes_transformation.apply_detection_item(detection_item)
    assert isinstance(result, SigmaDetection)
    assert len(result.detection_items) == 2
    assert result.detection_items[0].field == "FileSHA1"
    assert result.detection_items[0].value == [
        SigmaString("5F1CBC3D99558307BC1250D084FA968521482025")
    ]
    assert result.detection_items[1].field == "FileMD5"
    assert result.detection_items[1].value == [SigmaString("987B65CD9B9F4E9A1AFD8F8B48CF64A7")]


def test_hashes_transformation_auto_detect_hash_type(hashes_transformation):
    detection_item = SigmaDetectionItem(
        "Hashes",
        [],
        [
            SigmaString("5F1CBC3D99558307BC1250D084FA968521482025"),  # SHA1
            SigmaString("987B65CD9B9F4E9A1AFD8F8B48CF64A7"),  # MD5
            SigmaString("A" * 64),  # SHA256
            SigmaString("B" * 128),  # SHA512
        ],
    )
    result = hashes_transformation.apply_detection_item(detection_item)
    assert isinstance(result, SigmaDetection)
    assert len(result.detection_items) == 4
    assert result.detection_items[0].field == "FileSHA1"
    assert result.detection_items[1].field == "FileMD5"
    assert result.detection_items[2].field == "FileSHA256"
    assert result.detection_items[3].field == "FileSHA512"


def test_hashes_transformation_pipe_separator(hashes_transformation):
    detection_item = SigmaDetectionItem(
        "Hashes", [], [SigmaString("SHA1|5F1CBC3D99558307BC1250D084FA968521482025")]
    )
    result = hashes_transformation.apply_detection_item(detection_item)
    assert isinstance(result, SigmaDetection)
    assert len(result.detection_items) == 1
    assert result.detection_items[0].field == "FileSHA1"
    assert result.detection_items[0].value == [
        SigmaString("5F1CBC3D99558307BC1250D084FA968521482025")
    ]<|MERGE_RESOLUTION|>--- conflicted
+++ resolved
@@ -1548,11 +1548,7 @@
     detection_item = SigmaDetectionItem("field", [], [SigmaString("")])
     transformation = RegexTransformation(method="plain")
     transformation.apply_detection_item(detection_item)
-<<<<<<< HEAD
-    assert detection_item.value[0] == SigmaRegularExpression("")
-=======
     assert detection_item.value[0] == SigmaString("")
->>>>>>> d6fdf46f
 
 
 def test_regex_transformation_case_insensitive_bracket_method(dummy_pipeline):
